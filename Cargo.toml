[package]
name = "libstorage"
version = "0.4.91"
authors = ["Chris Holcombe <christopher_holcombe@comcast.com>", "Sravanthi Dandamudi <sravanthi_dandamudi@comcast.com>", "Rob Powers <comcastrp@gmail.com>"]
description = "Storage helper functions"
documentation = "https://github.com/Comcast/libstorage"
edition = '2018'
homepage = "https://github.com/Comcast/libstorage"
license = "Apache-2.0"
readme = "README.md"
keywords = ["storage", "netapp", "emc"]

[workspace]
members = [
	"point-derive", "xml-attributes-derive"
]

[dependencies]
csv = "~1.1"
cookie = "~0.16"
chrono = "~0.4"
futures = "~0.3"
hyper = "~0.14"
influx_db_client = "~0.5"
isilon = {version="~5.0", optional=true}
log = "~0.4"
native-tls = "~0.2"
nom = "~3.2"
point-derive = "~0.1"
postgres = "~0.19"
rayon = "~1.5"
reqwest = {version = "~0.11", features = ["blocking", "cookies", "native-tls"]}
serde = "~1.0"
serde_derive = "~1.0"
serde_json = "~1.0"
serde_repr = "~0.1"
tokio-core = "~0.1"
treexml = "~0.6"
uname = "~0.1"
<<<<<<< HEAD
uuid = { version = "~1", features = ["serde"] }
=======
uuid = { version = "~1.1", features = ["serde"] }
>>>>>>> ea4591e4
quick-xml = "~0.23"
xml-attributes-derive = "0.1"
xml-rs = "~0.8"
simplelog = "~0.12"

[features]
default = []
isilon-library = ["isilon"]<|MERGE_RESOLUTION|>--- conflicted
+++ resolved
@@ -37,11 +37,7 @@
 tokio-core = "~0.1"
 treexml = "~0.6"
 uname = "~0.1"
-<<<<<<< HEAD
 uuid = { version = "~1", features = ["serde"] }
-=======
-uuid = { version = "~1.1", features = ["serde"] }
->>>>>>> ea4591e4
 quick-xml = "~0.23"
 xml-attributes-derive = "0.1"
 xml-rs = "~0.8"
