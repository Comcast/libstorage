//! Scaleio Definitions:
//! SDS: the SDS is defined as the ScaleIO Data Server. The SDS is
//! the software component that contributes local storage space to an
//! aggregated pool of storage within the ScaleIO virtual SAN.
//! SDC: ScaleIO Data Client. A  lightweight device driver that exposes ScaleIO
//! shared block volumes to applications.
//! MDM: ScaleIO Meta Data Manager.  Manages, configures and monitors the ScaleIO system

/**
* Copyright 2019 Comcast Cable Communications Management, LLC
*
* Licensed under the Apache License, Version 2.0 (the "License");
* you may not use this file except in compliance with the License.
* You may obtain a copy of the License at
*
* http://www.apache.org/licenses/LICENSE-2.0
*
* Unless required by applicable law or agreed to in writing, software
* distributed under the License is distributed on an "AS IS" BASIS,
* WITHOUT WARRANTIES OR CONDITIONS OF ANY KIND, either express or implied.
* See the License for the specific language governing permissions and
* limitations under the License.
*
* SPDX-License-Identifier: Apache-2.0
*/
use crate::deserialize_string_or_int;
use crate::error::{MetricsResult, StorageError};
use crate::ir::{TsPoint, TsValue};
use crate::IntoPoint;

use std::collections::HashMap;
use std::fmt::Debug;
use std::net::IpAddr;
use std::str;

use chrono::offset::Utc;
use chrono::DateTime;
use log::{debug, trace};
use nom::IResult;
use reqwest::header::CONTENT_TYPE;
use serde::de::DeserializeOwned;

#[derive(Clone, Deserialize, Debug)]
pub struct ScaleioConfig {
    /// The scaleio endpoint to use
    pub endpoint: String,
    pub user: String,
    /// This gets replaced with the token at runtime
    pub password: String,
    /// Optional certificate file to use against the server
    /// der encoded
    pub certificate: Option<String>,
    /// The region this cluster is located in
    pub region: String,
    /// bandwidth limits for new volumes in this cluster
    pub bandwidth_limit: Option<u64>,
    /// iops limit for new volumes in this cluster
    pub iops_limit: Option<u64>,
}

pub struct Scaleio {
    client: reqwest::blocking::Client,
    config: ScaleioConfig,
}

#[test]
fn test_get_system_config() {
    use std::fs::File;
    use std::io::Read;

    let mut f = File::open("tests/scaleio/system_config.json").unwrap();
    let mut buff = String::new();
    f.read_to_string(&mut buff).unwrap();

    let i: SystemConfig = serde_json::from_str(&buff).unwrap();
    println!("result: {:#?}", i);
}

#[derive(Deserialize, Debug)]
#[serde(rename_all = "camelCase")]
pub struct SystemConfig {
    pub system_id: String,
    pub mdm_port: String,
    pub snmp_resend_frequency: String,
    pub snmp_sampling_frequency: String,
    pub features_enable_snmp: String,
    pub cipher_suites: Option<String>,
    #[serde(rename = "featuresEnableIM")]
    pub features_enable_im: String,
    pub snmp_port: String,
    pub bypass_certificate_check: String,
    pub mdm_username: String,
    pub mdm_addresses: Vec<String>,
    pub snmp_traps_receiver_ips: Option<Vec<String>>,
    pub allow_non_secure_communication: String,
}

// BWC=Bandwidth Calculation
#[derive(Clone, Deserialize, Debug)]
#[serde(rename_all = "camelCase")]
pub struct BWC {
    pub total_weight_in_kb: u64,
    pub num_occured: u64,
    pub num_seconds: u64,
}

impl BWC {
    // Calculate IOPS
    fn iops(self) -> u64 {
        self.num_occured.checked_div(self.num_occured).unwrap_or(0)
    }
    // Calculate Bandwidth
    fn bandwidth(self) -> u64 {
        self.total_weight_in_kb
            .checked_div(self.num_seconds)
            .unwrap_or(0)
    }
    // Calculate IO Size or Latency: totalWeightIn* / numOccured
    fn iosize_or_latency(self) -> u64 {
        self.total_weight_in_kb
            .checked_div(self.num_occured)
            .unwrap_or(0)
    }
    // Calculate the average kb/s from the fields
    fn average(&self) -> u64 {
        let avg = self
            .total_weight_in_kb
            .checked_div(self.num_occured)
            .unwrap_or(0);
        avg.checked_div(self.num_seconds).unwrap_or(0)
    }
}

#[derive(Clone, Deserialize, Debug)]
#[serde(rename_all = "camelCase")]
pub struct CertificateInfo {
    subject: String,
    issuer: String,
    valid_from: String,
    valid_to: String,
    thumbprint: String,
    valid_from_asn1_format: String,
    valid_to_asn1_format: String,
}

#[derive(Clone, Deserialize, Debug)]
#[serde(untagged, rename_all = "camelCase")]
pub enum ThinCapacityAllocatedInKb {
    Km { thin_capacity_allocated_in_km: u64 },
    Kb { thin_capacity_allocated_in_kb: u64 },
}

impl ThinCapacityAllocatedInKb {
    pub fn get_thin_capacity_allocated(self) -> u64 {
        match self {
            ThinCapacityAllocatedInKb::Km {
                thin_capacity_allocated_in_km,
            } => thin_capacity_allocated_in_km,
            ThinCapacityAllocatedInKb::Kb {
                thin_capacity_allocated_in_kb,
            } => thin_capacity_allocated_in_kb,
        }
    }
}

#[derive(Clone, Deserialize, Debug, IntoPoint)]
#[serde(rename_all = "camelCase")]
pub struct OscillatingCounterWindow {
    pub threshold: Option<i64>,
    pub window_size_in_sec: Option<i64>,
    pub last_oscillation_count: Option<i64>,
    pub last_oscillationi_time: Option<u64>,
    pub max_failures_count: Option<i64>,
    pub max_failures_time: Option<u64>,
    pub fixed_read_error_count: Option<u64>,
    pub avg_read_size_in_bytes: Option<u64>,
    pub avg_write_size_in_bytes: Option<u64>,
    pub avg_read_latency_in_microsec: Option<u64>,
    pub avg_write_latency_in_microsec: Option<u64>,
    pub capacity_in_use_in_kb: Option<u64>,
    pub thick_capacity_in_use_in_kb: Option<u64>,
    pub thin_capacity_in_use_in_kb: Option<u64>,
    pub snap_capacity_in_use_in_kb: Option<u64>, //deprecated in v3.5.1.4, will eventually return 0 and then be removed
    pub snap_capacity_in_use_occupied_in_kb: Option<u64>, //deprecated in v3.5.1.4, will eventually return 0 and then be removed
    pub unreachable_unused_capacity_in_kb: Option<u64>,
    pub protected_vac_in_kb: Option<u64>,
    pub degraded_healthy_vac_in_kb: Option<u64>,
    pub degraded_failed_vac_in_kb: Option<u64>,
    pub failed_vac_in_kb: Option<u64>,
    pub in_use_vac_in_kb: Option<u64>,
    pub active_moving_in_fwd_rebuild_jobs: Option<u64>,
    pub pending_moving_in_fwd_rebuild_jobs: Option<u64>,
    pub active_moving_out_fwd_rebuild_jobs: Option<u64>,
    pub pending_moving_out_fwd_rebuild_jobs: Option<u64>,
    pub active_moving_in_bck_rebuild_jobs: Option<u64>,
    pub pending_moving_in_bck_rebuild_jobs: Option<u64>,
    pub active_moving_out_bck_rebuild_jobs: Option<u64>,
    pub pending_moving_out_bck_rebuild_jobs: Option<u64>,
    pub active_moving_in_rebalance_jobs: Option<u64>,
    pub pending_moving_in_rebalance_jobs: Option<u64>,
    pub active_moving_rebalance_jobs: Option<u64>,
    pub pending_moving_rebalance_jobs: Option<u64>,
    pub primary_vac_in_kb: Option<u64>,
    pub secondary_vac_in_kb: Option<u64>,
    pub primary_read_bwc: Option<BWC>,
    pub primary_read_from_dev_bwc: Option<BWC>,
    pub primary_write_bwc: Option<BWC>,
    pub secondary_read_bwc: Option<BWC>,
    pub secondary_read_from_dev_bwc: Option<BWC>,
    pub secondary_write_bwc: Option<BWC>,
    pub total_read_bwc: Option<BWC>,
    pub total_write_bwc: Option<BWC>,
    pub fwd_rebuild_read_bwc: Option<BWC>,
    pub fwd_rebuild_write_bwc: Option<BWC>,
    pub bck_rebuild_read_bwc: Option<BWC>,
    pub bck_rebuild_write_bwc: Option<BWC>,
    pub rebalance_read_bwc: Option<BWC>,
    pub rebalance_write_bwc: Option<BWC>,
    pub background_scan_compare_count: Option<u64>,
    pub background_scanned_in_mb: Option<u64>,
    #[serde(flatten)]
    pub thin_capacity_allocated_in_km: Option<ThinCapacityAllocatedInKb>, //This value is optional 
    pub rm_pending_allocated_in_kb: Option<u64>,
    pub semi_protected_vac_in_kb: Option<u64>,
    pub in_maintenance_vac_in_kb: Option<u64>,
    pub active_moving_in_norm_rebuild_jobs: Option<u64>,
    pub active_moving_out_norm_rebuild_jobs: Option<u64>,
    pub pending_moving_in_norm_rebuild_jobs: Option<u64>,
    pub pending_moving_out_normrebuild_jobs: Option<u64>,
    pub primary_read_from_rmcache_bwc: Option<BWC>,
    pub secondary_read_from_rmcache_bwc: Option<BWC>,
    pub norm_rebuild_read_bwc: Option<BWC>,
    pub norm_rebuild_write_bwc: Option<BWC>,
    pub rfcache_reads_received: Option<u64>,
    pub rfcache_writes_received: Option<u64>,
    pub rfcache_avg_read_time: Option<u64>,
    pub rfcache_avg_write_time: Option<u64>,
    pub rfcache_source_device_reads: Option<u64>,
    pub rfcache_source_device_writes: Option<u64>,
    pub rfache_read_hit: Option<u64>,
    pub rfcache_read_miss: Option<u64>,
    pub rfcache_write_miss: Option<u64>,
    pub rfcache_ios_skipped: Option<u64>,
    pub rfcache_reads_skipped: Option<u64>,
    pub rfcache_reads_skipped_aligned_size_too_large: Option<u64>,
    pub rfcache_reads_skipped_max_io_size: Option<u64>,
    pub rfcache_reads_skipped_heavy_load: Option<u64>,
    pub rfcache_reads_skipped_stuck_io: Option<u64>,
    pub rfcache_reads_skipped_low_resources: Option<u64>,
    pub rfcache_reads_skipped_internal_error: Option<u64>,
    pub rfcache_reads_skipped_lock_ios: Option<u64>,
    pub rfcache_writes_skipped_max_io_size: Option<u64>,
    pub rfcache_writes_skipped_heavy_load: Option<u64>,
    pub rfcache_writes_skipped_stuck_io: Option<u64>,
    pub rfcache_writes_skipped_low_resources: Option<u64>,
    pub rfcache_writes_skipped_internal_error: Option<u64>,
    pub rfcache_writes_skipped_cache_miss: Option<u64>,
    pub rfcache_skipped_unlined_write: Option<u64>,
    pub rfcache_io_errors: Option<u64>,
    pub rfcache_reads_from_cache: Option<u64>,
    pub rfcache_ios_outstanding: Option<u64>,
    pub rfcache_reads_pending: Option<u64>,
    pub rfcache_write_pending: Option<u64>,
}

#[derive(Clone, Deserialize, Debug)]
#[serde(rename_all = "camelCase")]
pub struct FailureCounter {
    pub short_window: Window,
    pub medium_window: Option<Window>,
    pub long_window: Option<Window>,
}

#[derive(Clone, Deserialize, Debug)] // v3 look for OscillatingCounter
#[serde(rename_all = "camelCase")]
pub struct Successfulio {
    pub short_window: Option<OscillatingCounterWindow>,
    pub medium_window: Option<OscillatingCounterWindow>,
    pub long_window: Option<OscillatingCounterWindow>,
}

#[derive(Clone, Deserialize, Debug)]
pub struct Link {
    pub rel: String,
    pub href: String,
}

#[derive(Deserialize, Debug)]
pub enum AuthenticationError {
    None,
    General,
    ErrorLoadingOpenssl,
    ErrorLoadingCertificate,
    VerificationError,
    ErrorLoadingAuthenticationInMdm,
    Open,
    #[serde(rename = "sslVerionTooLong")]
    SslVerionTooLong,
}

impl ToString for AuthenticationError {
    fn to_string(&self) -> String {
        match *self {
            AuthenticationError::None => "None".into(),
            AuthenticationError::General => "General".into(),
            AuthenticationError::ErrorLoadingOpenssl => "ErrorLoadingOpenssl".into(),
            AuthenticationError::ErrorLoadingCertificate => "ErrorLoadingCertificiate".into(),
            AuthenticationError::VerificationError => "VerificationError".into(),
            AuthenticationError::ErrorLoadingAuthenticationInMdm => {
                "ErrorLoadingAuthenticationInMdm".into()
            }
            AuthenticationError::Open => "Open".into(),
            AuthenticationError::SslVerionTooLong => "SslVersionTooLong".into(),
        }
    }
}

#[derive(Clone, Deserialize, Debug)]
pub enum DeviceState {
    DeviceInit,
    DeviceRecovery,
    InitialTest,
    InitialTestDone,
    Normal,
    NormalTesting,
    RemovePending,
}

impl ToString for DeviceState {
    fn to_string(&self) -> String {
        match *self {
            DeviceState::DeviceInit => "DeviceInit".into(),
            DeviceState::DeviceRecovery => "DeviceRecovery".into(),
            DeviceState::InitialTest => "InitialTest".into(),
            DeviceState::InitialTestDone => "InitialTestDone".into(),
            DeviceState::Normal => "Normal".into(),
            DeviceState::NormalTesting => "NormalTesting".into(),
            DeviceState::RemovePending => "RemovePending".into(),
        }
    }
}

#[test]
fn test_scaleio_drive_stats() {
    use std::fs::File;
    use std::io::Read;

    let mut f = File::open("tests/scaleio/device_statistics.json").unwrap();
    let mut buff = String::new();
    f.read_to_string(&mut buff).unwrap();

    let i: DeviceStatistics = serde_json::from_str(&buff).unwrap();
    let points = i.into_point(Some("scaleio_device"), true);
    println!("result: {:#?}", i);
    println!("points: {:?}", points);

    let mut f = File::open("tests/scaleio/device_statistics_v3.json").unwrap();
    let mut buff = String::new();
    f.read_to_string(&mut buff).unwrap();

    let i: DeviceStatistics = serde_json::from_str(&buff).unwrap();
    let points = i.into_point(Some("scaleio_device"), true);
    println!("result: {:#?}", i);
    println!("points: {:?}", points);
}

#[derive(Debug, Clone)]
// Not an API structure, this struct exists for mapping purposes
pub struct DriveId {
    id: String,              //device id
    sds_id: String,          // sds id
    storage_pool_id: String, // storage pool id
}

#[derive(Deserialize, Debug)]
#[serde(rename_all = "camelCase")]
pub struct DeviceStatistics {
    avg_write_size_in_bytes: u64,             // in v3
    active_moving_in_fwd_rebuild_jobs: u64,   // in v3
    active_moving_in_rebalance_jobs: u64,     // in v3
    active_moving_out_bck_rebuild_jobs: u64,  // in v3
    active_moving_out_fwd_rebuild_jobs: u64,  // in v3
    active_moving_rebalance_jobs: u64,        // in v3
    active_moving_in_norm_rebuild_jobs: u64,  // in v3
    active_moving_in_bck_rebuild_jobs: u64,   // in v3
    active_moving_out_norm_rebuild_jobs: u64, // in v3
    avg_read_latency_in_microsec: u64,        // in v3
    avg_write_latency_in_microsec: u64,       // in v3
    avg_read_size_in_bytes: u64,              // in v3
    #[serde(rename = "BackgroundScanCompareCount")]
    background_scan_compare_count: Option<u64>, // in v3
    #[serde(rename = "BackgroundScannedInMB")]
    background_scanned_in_mb: u64, // in v3
    bck_rebuild_write_bwc: BWC,               // in v3
    bck_rebuild_read_bwc: BWC,                // in v3
    capacity_in_use_in_kb: u64,               // in v3
    capacity_in_use_no_overhead_in_kb: Option<u64>, // NEW V3
    capacity_limit_in_kb: Option<u64>,        // NEW V3
    changelog_destage_completion_percent: Option<u64>, // NEW V3
    checksum_calculation_completion_percent: Option<u64>, // NEW V3
    checksum_capacity_in_kb: Option<u64>,     // NEW v3
    checksum_migration_completion_percent: Option<u64>, // NEW V3
    #[serde(flatten)]
    pub compressed_data_compression_ratio: CompressedDataCompressionRatio, // NEW V3
    #[serde(flatten)]
    pub compression_ratio: CompressionRatio,           // NEW V3
    #[serde(rename = "currentChecksumMigrationSizeInKB")]
    current_checksum_migration_size_in_kb: Option<u64>, // NEW V3
    current_checksum_protected_combs_num: Option<u64>, // NEW V3
    current_fgl_migration_size_in_kb: Option<u64>, // NEW V3
    degraded_healthy_vac_in_kb: u64,          // in v3
    degraded_failed_vac_in_kb: u64,           // in v3
    failed_vac_in_kb: u64,                    // in v3
    fgl_uncompressed_data_size_in_kb: Option<u64>, // NEW V3
    fgl_compressed_data_size_in_kb: Option<u64>, // NEW V3
    fgl_spares_in_kb: Option<u64>,            // NEW V3
    fgl_migration_completion_percent: Option<u64>, // NEW V3
    fgl_user_data_capacity_in_kb: Option<u64>, // NEW V3
    fixed_read_error_count: Option<u64>,              //in v3
    fwd_rebuild_read_bwc: BWC,                // in v3
    fwd_rebuild_write_bwc: BWC,               // in v3
    in_maintenance_vac_in_kb: u64,            // in v3
    in_use_vac_in_kb: u64,                    // in v3
    log_written_blocks_in_kb: Option<u64>,    // NEW v3
    max_capacity_in_kb: Option<u64>,          // NEW v3
    max_user_data_capacity_in_kb: Option<u64>, // NEW V3
    metadata_overhead_in_kb: Option<u64>,     // NEW V3
    mg_user_ddata_ccapacity_in_kb: Option<u64>, // NEW V3
    net_capacity_in_use_in_kb: Option<u64>,   // NEW V3
    net_capacity_in_use_no_overhead_in_kb: Option<u64>, // NEW V3
    net_fgl_compressed_data_size_in_kb: Option<u64>, // NEW V3
    net_fgl_spares_in_kb: Option<u64>,        // NEW V3
    net_fgl_uncompressed_data_size_in_kb: Option<u64>, // NEW V3
    net_fgl_user_data_capacity_in_kb: Option<u64>, // NEW V3
    net_max_user_data_capacity_in_kb: Option<u64>, // NEW V3
    net_metadata_overhead_in_kb: Option<u64>, // NEW V3
    net_mg_user_data_capacity_in_kb: Option<u64>, // NEW V3
    net_provisioned_addresses_in_kb: Option<u64>, // NEW V3
    net_snapshot_capacity_in_kb: Option<u64>, // NEW V3
    net_trimmed_user_data_capacity_in_kb: Option<u64>, // NEW V3
    net_unused_capacity_in_kb: Option<u64>,   // NEW V3
    net_user_data_capacity_in_kb: Option<u64>, // NEW V3
    net_user_data_capacity_no_trim_in_kb: Option<u64>, // NEW V3
    norm_rebuild_read_bwc: BWC,               // in v3
    norm_rebuild_write_bwc: BWC,              // in v3
    num_changelog_records_left_to_destage: Option<u64>, // NEW V3
    pending_moving_in_bck_rebuild_jobs: u64,  // in v3
    pending_moving_out_bck_rebuild_jobs: u64, // in v3
    pending_moving_in_norm_rebuild_jobs: u64, // in v3
    pending_moving_rebalance_jobs: u64,       // in v3
    pending_moving_out_normrebuild_jobs: u64, // in v3
    pending_moving_in_rebalance_jobs: u64,    // in v3
    pending_moving_in_fwd_rebuild_jobs: u64,  // in v3
    pending_moving_out_fwd_rebuild_jobs: u64, // in v3
    primary_read_from_rmcache_bwc: BWC,       // in v3
    primary_read_from_dev_bwc: BWC,           // in v3
    primary_read_bwc: BWC,                    // in v3
    primary_vac_in_kb: u64,                   // in v3
    protected_vac_in_kb: u64,                 // in v3
    primary_write_bwc: BWC,                   // in v3
    rebalance_read_bwc: BWC,                  // in v3
    rebalance_write_bwc: BWC,                 // in v3
    rfcache_avg_read_time: u64,               // in v3
    rfcache_io_errors: u64,                   // in v3
    rfcache_reads_skipped_internal_error: u64, // in v3
    rfcache_source_device_writes: u64,        // in v3
    rfcache_reads_skipped_low_resources: u64, // in v3
    rfcache_reads_skipped_max_io_size: u64,   // in v3
    rfcache_reads_skipped_aligned_size_too_large: u64, // in v3
    rfcache_writes_skipped_internal_error: u64, // in v3
    rfcache_writes_skipped_stuck_io: u64,     // in v3
    rfcache_writes_skipped_cache_miss: u64,   // in v3
    rfcache_writes_skipped_heavy_load: u64,   // in v3
    rfcache_write_miss: u64,                  // in v3
    rfcache_writes_skipped_low_resources: u64, // in v3
    rfcache_reads_from_cache: u64,            // in v3
    rfcache_ios_outstanding: u64,             // in v3
    rfcache_skipped_unlined_write: u64,       // in v3
    rfcache_writes_received: u64,             // in v3
    rfcache_write_pending: u64,               // in v3
    rfcache_writes_skipped_max_io_size: u64,  // in v3
    rfcache_reads_skipped_stuck_io: u64,      // in v3
    rfcache_reads_skipped: u64,               // in v3
    rfcache_reads_received: u64,              // in v3
    rfcache_ios_skipped: u64,                 // in v3
    rfcache_read_miss: u64,                   // in v3
    rfcache_reads_skipped_lock_ios: u64,      // in v3
    rfache_read_hit: u64,                     // in v3
    rfcache_avg_write_time: u64,              // in v3
    rfcache_source_device_reads: u64,         // in v3
    rfcache_reads_skipped_heavy_load: u64,    // in v3
    rfcache_reads_pending: u64,               // in v3
    rfcache_fd_reads_recieved: Option<u64>,   // NEW V3
    rfcache_fd_writes_recieved: Option<u64>,  // NEW V3
    rfcache_fd_inlight_reads: Option<u64>,    // NEW V3
    rfcache_fd_inlight_writes: Option<u64>,   // NEW V3
    rfcache_fd_read_time_greater500_millis: Option<u64>, // NEW V3
    rfcache_fd_read_time_greater1_sec: Option<u64>, // NEW V3
    rfcache_fd_read_time_greater5_sec: Option<u64>, // NEW V3
    rfcache_fd_read_time_greater1_min: Option<u64>, // NEW V3
    rfcache_fd_write_time_greater500_millis: Option<u64>, // NEW V3
    rfcache_fd_write_time_greater1_sec: Option<u64>, // NEW V3
    rfcache_fd_write_time_greater5_sec: Option<u64>, // NEW V3
    rfcache_fd_write_time_greater1_min: Option<u64>, // NEW V3
    rfcache_fd_avg_read_time: Option<u64>,    // NEW V3
    rfcache_fd_avg_write_time: Option<u64>,   // NEW V3
    rfcache_fd_io_errors: Option<u64>,        // NEW V3
    rfcache_fd_cache_overloaded: Option<u64>, // NEW V3
    rfcache_fd_monitor_error_stuck_io: Option<u64>, // NEW V3
    rm_pending_allocated_in_kb: u64,          // in v3
    rm_pending_thick_in_kb: Option<u64>,      // NEW v3
    secondary_read_from_dev_bwc: BWC,         // in v3
    secondary_vac_in_kb: u64,                 // in v3
    secondary_read_bwc: BWC,                  // in v3
    secondary_read_from_rmcache_bwc: BWC,     // in v3
    secondary_write_bwc: BWC,                 // in v3
    semi_protected_vac_in_kb: u64,            // in v3
    snap_capacity_in_use_occupied_in_kb: Option<u64>, //deprecated in v3.5.1.4, will eventually return 0 and then be removed
    snap_capacity_in_use_in_kb: Option<u64>,          //deprecated in v3.5.1.4, will eventually return 0 and then be removed
    snapshot_capacity_in_kb: Option<u64>,     // NEW V3
    temp_capacity_vac_in_kb: Option<u64>,     // NEW v3
    thick_capacity_in_use_in_kb: u64,         // in v3
    thin_capacity_in_use_in_kb: Option<u64>,          // deprecated, use netThinUserDataCapacityInKb * 2
    net_thin_user_data_capacity_in_kb: Option<u64>, // use this value * 2 as thin_capacityInuseinKb 
    thin_capacity_allocated_in_km: u64,       // in v3
    total_changelog_records_to_destage: Option<u64>, // NEW V3
    #[serde(rename = "totalChecksumMigrationSizeInKB")]
    total_checksum_migration_size_in_kb: Option<u64>, // NEW V3
    total_checksum_protected_combs_num: Option<u64>, // NEW V3
    total_fgl_migration_size_in_kb: Option<u64>, // NEW V3
    total_read_bwc: BWC,                      // in v3
    total_write_bwc: BWC,                     // in v3
    trimmed_user_data_capacity_in_kb: Option<u64>, // NEW V3
    unused_capacity_in_kb: u64,
    unreachable_unused_capacity_in_kb: u64,        // in v3
    user_data_capacity_in_kb: Option<u64>,         // NEW V3
    user_data_capacity_no_trim_in_kb: Option<u64>, // NEW V3
    vol_migration_read_bwc: Option<BWC>,           // NEW V3
    vol_migration_write_bwc: Option<BWC>,          // NEW V3
}

impl IntoPoint for DeviceStatistics {
    fn into_point(&self, name: Option<&str>, is_time_series: bool) -> Vec<TsPoint> {
        let mut p = TsPoint::new(name.unwrap_or("scaleio_drive_stat"), is_time_series);
        p.add_field(
            "avg_write_size_in_bytes",
            TsValue::Long(self.avg_write_size_in_bytes),
        );
        p.add_field(
            "avg_read_latency_in_microsec",
            TsValue::Long(self.avg_read_latency_in_microsec),
        );
        p.add_field(
            "avg_write_latency_in_microsec",
            TsValue::Long(self.avg_write_latency_in_microsec),
        );
        p.add_field(
            "avg_read_size_in_bytes",
            TsValue::Long(self.avg_read_size_in_bytes),
        );
        p.add_field(
            "capacity_in_use_in_kb",
            TsValue::Long(self.capacity_in_use_in_kb),
        );
        p.add_field(
            "degraded_healthy_vac_in_kb",
            TsValue::Long(self.degraded_healthy_vac_in_kb),
        );
        p.add_field(
            "degraded_failed_vac_in_kb",
            TsValue::Long(self.degraded_failed_vac_in_kb),
        );
        // not in use
        p.add_field(
            "primary_read_bwc",
            TsValue::Long(self.primary_read_bwc.total_weight_in_kb),
        );
        p.add_field(
            "primary_read_bwc_total_weight_in_kb",
            TsValue::Long(self.primary_read_bwc.total_weight_in_kb),
        );
        p.add_field(
            "primary_read_bwc_num_seconds",
            TsValue::Long(self.primary_read_bwc.num_seconds),
        );
        p.add_field(
            "primary_read_bwc_num_occured",
            TsValue::Long(self.primary_read_bwc.num_occured),
        );
        p.add_field("primary_vac_in_kb", TsValue::Long(self.primary_vac_in_kb));
        p.add_field(
            "protected_vac_in_kb",
            TsValue::Long(self.protected_vac_in_kb),
        );
        //Not in use
        p.add_field(
            "primary_write_bwc",
            TsValue::Long(self.primary_write_bwc.total_weight_in_kb),
        );
        p.add_field(
            "primary_write_bwc_total_weight_in_kb",
            TsValue::Long(self.primary_write_bwc.total_weight_in_kb),
        );
        p.add_field(
            "primary_write_bwc_num_seconds",
            TsValue::Long(self.primary_write_bwc.num_seconds),
        );
        p.add_field(
            "primary_write_bwc_num_occured",
            TsValue::Long(self.primary_write_bwc.num_occured),
        );

        p.add_field(
            "thick_capacity_in_use_in_kb",
            TsValue::Long(self.thick_capacity_in_use_in_kb),
        );
<<<<<<< HEAD

        if let Some(thin_capacity_in_use_in_kb) = self.thin_capacity_in_use_in_kb {
            p.add_field(
                "thin_capacity_in_use_in_kb",
                TsValue::Long(thin_capacity_in_use_in_kb),
            );
        }
        else {
            if let Some(net_thin_user_data_capacity_in_kb) = self.net_thin_user_data_capacity_in_kb {
                p.add_field("thin_capacity_in_use_in_kb", TsValue::Long(net_thin_user_data_capacity_in_kb * 2))
            }
        }
=======
        p.add_field(
            "thin_capacity_in_use_in_kb",
            TsValue::Long(self.thin_capacity_in_use_in_kb),
        );
>>>>>>> ea4591e4

        p.add_field(
            "thin_capacity_allocated_in_km",
            TsValue::Long(self.thin_capacity_allocated_in_km),
        );

        p.add_field(
            "total_read_bwc",
            TsValue::Long(self.total_read_bwc.total_weight_in_kb),
        );
        p.add_field(
            "total_read_bwc_total_weight_in_kb",
            TsValue::Long(self.total_read_bwc.total_weight_in_kb),
        );
        p.add_field(
            "total_read_bwc_num_seconds",
            TsValue::Long(self.total_read_bwc.num_seconds),
        );
        p.add_field(
            "total_read_bwc_num_occured",
            TsValue::Long(self.total_read_bwc.num_occured),
        );

        //not used
        p.add_field(
            "total_write_bwc",
            TsValue::Long(self.total_write_bwc.total_weight_in_kb),
        );
        p.add_field(
            "total_write_bwc_total_weight_in_kb",
            TsValue::Long(self.total_write_bwc.total_weight_in_kb),
        );
        p.add_field(
            "total_write_bwc_num_seconds",
            TsValue::Long(self.total_write_bwc.num_seconds),
        );
        p.add_field(
            "total_write_bwc_num_occured",
            TsValue::Long(self.total_write_bwc.num_occured),
        );

        p.add_field(
            "unused_capacity_in_kb",
            TsValue::Long(self.unused_capacity_in_kb),
        );
        p.add_field(
            "unreachable_unused_capacity_in_kb",
            TsValue::Long(self.unreachable_unused_capacity_in_kb),
        );
        //not used
        p.add_field(
            "rebalance_read_bwc",
            TsValue::Long(self.rebalance_read_bwc.total_weight_in_kb),
        );
        p.add_field(
            "rebalance_read_bwc_total_weight_in_kb",
            TsValue::Long(self.rebalance_read_bwc.total_weight_in_kb),
        );
        p.add_field(
            "rebalance_read_bwc_num_seconds",
            TsValue::Long(self.rebalance_read_bwc.num_seconds),
        );
        p.add_field(
            "rebalance_read_bwc_num_occured",
            TsValue::Long(self.rebalance_read_bwc.num_occured),
        );
        // not used
        p.add_field(
            "rebalance_write_bwc",
            TsValue::Long(self.rebalance_write_bwc.total_weight_in_kb),
        );
        p.add_field(
            "rebalance_write_bwc_total_weight_in_kb",
            TsValue::Long(self.rebalance_write_bwc.total_weight_in_kb),
        );
        p.add_field(
            "rebalance_write_bwc_num_seconds",
            TsValue::Long(self.rebalance_write_bwc.num_seconds),
        );
        p.add_field(
            "rebalance_write_bwc_num_occured",
            TsValue::Long(self.rebalance_write_bwc.num_occured),
        );

        // not used
        p.add_field(
            "secondary_read_from_dev_bwc",
            TsValue::Long(self.secondary_read_from_dev_bwc.total_weight_in_kb),
        );
        p.add_field(
            "secondary_read_from_dev_bwc_total_weight_in_kb",
            TsValue::Long(self.secondary_read_from_dev_bwc.total_weight_in_kb),
        );
        p.add_field(
            "secondary_read_from_dev_bwc_num_seconds",
            TsValue::Long(self.secondary_read_from_dev_bwc.num_seconds),
        );
        p.add_field(
            "secondary_read_from_dev_bwc_num_occured",
            TsValue::Long(self.secondary_read_from_dev_bwc.num_occured),
        );

        p.add_field(
            "secondary_vac_in_kb",
            TsValue::Long(self.secondary_vac_in_kb),
        );
        //not used
        p.add_field(
            "secondary_read_bwc",
            TsValue::Long(self.secondary_read_bwc.total_weight_in_kb),
        );
        p.add_field(
            "secondary_read_bwc_total_weight_in_kb",
            TsValue::Long(self.secondary_read_bwc.total_weight_in_kb),
        );
        p.add_field(
            "secondary_read_bwc_num_seconds",
            TsValue::Long(self.secondary_read_bwc.num_seconds),
        );
        p.add_field(
            "secondary_read_bwc_num_occured",
            TsValue::Long(self.secondary_read_bwc.num_occured),
        );

        //not used
        p.add_field(
            "secondary_read_from_rmcache_bwc",
            TsValue::Long(self.secondary_read_from_rmcache_bwc.total_weight_in_kb),
        );
        p.add_field(
            "secondary_read_from_rmcache_bwc_total_weight_in_kb",
            TsValue::Long(self.secondary_read_from_rmcache_bwc.total_weight_in_kb),
        );
        p.add_field(
            "secondary_read_from_rmcache_bwc_num_seconds",
            TsValue::Long(self.secondary_read_from_rmcache_bwc.num_seconds),
        );
        p.add_field(
            "secondary_read_from_rmcache_bwc_num_occured",
            TsValue::Long(self.secondary_read_from_rmcache_bwc.num_occured),
        );
        //not used
        p.add_field(
            "secondary_write_bwc",
            TsValue::Long(self.secondary_write_bwc.total_weight_in_kb),
        );
        p.add_field(
            "secondary_write_bwc_total_weight_in_kb",
            TsValue::Long(self.secondary_write_bwc.total_weight_in_kb),
        );
        p.add_field(
            "secondary_write_bwc_num_seconds",
            TsValue::Long(self.secondary_write_bwc.num_seconds),
        );
        p.add_field(
            "secondary_write_bwc_num_occured",
            TsValue::Long(self.secondary_write_bwc.num_occured),
        );

        vec![p]
    }
}

#[derive(Deserialize, Debug)]
pub enum DrlMode {
    Volatile,
    NonVolatile,
}

impl ToString for DrlMode {
    fn to_string(&self) -> String {
        match *self {
            DrlMode::Volatile => "Volatile".into(),
            DrlMode::NonVolatile => "NonVolatile".into(),
        }
    }
}

#[derive(Deserialize, Debug)]
pub enum IpRole {
    #[serde(rename = "sdsOnly")]
    SdsOnly,
    #[serde(rename = "sdcOnly")]
    SdcOnly,
    #[serde(rename = "all")]
    All,
}

#[derive(Deserialize, Debug)]
pub enum MembershipState {
    JoinPending,
    Joined,
    Decoupled,
}

impl ToString for MembershipState {
    fn to_string(&self) -> String {
        match *self {
            MembershipState::JoinPending => "JoinPending".into(),
            MembershipState::Joined => "Joined".into(),
            MembershipState::Decoupled => "Decoupled".into(),
        }
    }
}

#[derive(Deserialize, Debug)]
pub enum MaintenanceState {
    NoMaintenance,
    SetMaintenanceInProgress,
    InMaintenance,
    ExitMaintenanceInProgress,
}

impl ToString for MaintenanceState {
    fn to_string(&self) -> String {
        match *self {
            MaintenanceState::NoMaintenance => "NoMaintenance".into(),
            MaintenanceState::SetMaintenanceInProgress => "SetMaintenanceInProgress".into(),
            MaintenanceState::InMaintenance => "Inmaintenance".into(),
            MaintenanceState::ExitMaintenanceInProgress => "ExitMaintenanceInProgress".into(),
        }
    }
}

#[derive(Deserialize, Debug)]
pub enum MdmConnectionState {
    Connected,
    Disconnected,
}

impl ToString for MdmConnectionState {
    fn to_string(&self) -> String {
        match *self {
            MdmConnectionState::Connected => "Connected".into(),
            MdmConnectionState::Disconnected => "Disconnected".into(),
        }
    }
}

#[derive(Deserialize, Debug)]
// This is the RmcacheMemoryAllocationState in V3
pub enum MemoryAllocationState {
    RmcacheMemoryAllocationStateInvalid,
    AllocationPending,
    AllocationSuccessful,
    AllocationFailed,
    RmcacheDisabled,
}

impl ToString for MemoryAllocationState {
    fn to_string(&self) -> String {
        match *self {
            MemoryAllocationState::RmcacheMemoryAllocationStateInvalid => {
                "RmcacheMemoryAllocationStateInvalid".into()
            }
            MemoryAllocationState::AllocationPending => "AllocationPending".into(),
            MemoryAllocationState::AllocationSuccessful => "AllocationSuccessful".into(),
            MemoryAllocationState::AllocationFailed => "AllocationFailed".into(),
            MemoryAllocationState::RmcacheDisabled => "RmcacheDisabled".into(),
        }
    }
}

#[derive(Deserialize, Debug)]
pub enum PerfProfile {
    Compact, // new to V3
    Custom,
    Default,
    HighPerformance,
}

impl ToString for PerfProfile {
    fn to_string(&self) -> String {
        match *self {
            PerfProfile::Compact => "Compact".into(),
            PerfProfile::Custom => "Custom".into(),
            PerfProfile::Default => "Default".into(),
            PerfProfile::HighPerformance => "HighPerformance".into(),
        }
    }
}

#[test]
fn test_instances() {
    use std::fs::File;
    use std::io::Read;

    let mut f = File::open("tests/scaleio/instances.json").unwrap();
    let mut buff = String::new();
    f.read_to_string(&mut buff).unwrap();

    let i: Vec<Instance> = serde_json::from_str(&buff).unwrap();
    println!("result: {:#?}", i);

    let mut f = File::open("tests/scaleio/instances_v3.json").unwrap();
    let mut buff = String::new();
    f.read_to_string(&mut buff).unwrap();

    let i: Vec<Instance> = serde_json::from_str(&buff).unwrap();
    println!("result: {:#?}", i);
}

#[test]
fn test_selected_stats() {
    use std::fs::File;
    use std::io::Read;

    // Test drive stats response
    let mut f = File::open("tests/scaleio/querySelectedStatistics.json").unwrap();
    let mut buff = String::new();
    f.read_to_string(&mut buff).unwrap();

    let i: DeviceSelectedStatisticsResponse = serde_json::from_str(&buff).unwrap();
    println!("result: {:#?}", i);

    // Test cluster stats response
    let mut f = File::open("tests/scaleio/clusterSelectedStatisticsResponse.json").unwrap();
    let mut buff = String::new();
    f.read_to_string(&mut buff).unwrap();

    let i: ClusterSelectedStatisticsResponse = serde_json::from_str(&buff).unwrap();
    println!("result: {:#?}", i);

    // Test sdcstats response
    let mut f = File::open("tests/scaleio/sdcSelectedStatisticsResponse.json").unwrap();
    let mut buff = String::new();
    f.read_to_string(&mut buff).unwrap();

    let i: SdcSelectedStatisticsResponse = serde_json::from_str(&buff).unwrap();
    println!("result: {:#?}", i);
    let all_sdc_stats = i.into_point(Some("scaleio_sdc_stats"), true);
    println!("points: {:#?}", all_sdc_stats);
}

#[derive(Deserialize, Debug)]
pub struct DeviceSelectedStatisticsResponse {
    #[serde(rename = "Device")]
    pub device: HashMap<String, HashMap<String, u64>>,
}

#[derive(Deserialize, Debug)]
pub struct ClusterSelectedStatisticsResponse {
    #[serde(rename = "StoragePool")]
    pub storage_pool: HashMap<String, StoragePoolInfo>,
}

#[derive(Deserialize, Debug, IntoPoint)]
#[serde(rename_all = "camelCase")]
pub struct StoragePoolInfo {
    // StoragePoolStatistics (selected ones)
    pub num_of_devices: u64,
    pub num_of_volumes: u64,
    pub primary_read_bwc: BWC,
    pub primary_write_bwc: BWC,
    pub secondary_write_bwc: BWC,
    pub secondary_read_bwc: BWC,
    pub capacity_limit_in_kb: u64,
    pub thick_capacity_in_use_in_kb: u64,
    // this attribute will be deleted in future versions of PowerFlex/SIO
    pub thin_capacity_in_use_in_kb: Option<u64>, // deprecated, use net_thin_user_data_capacity_in_kb * 2
    pub net_thin_user_data_capacity_in_kb: Option<u64>,
    pub thin_capacity_allocated_in_km: u64,
    pub total_write_bwc: BWC,
    pub total_read_bwc: BWC,
}

#[derive(Deserialize, Debug)]
pub struct SdcSelectedStatisticsResponse {
    #[serde(rename = "Sdc")]
    pub sdc: HashMap<String, SdcStatsInfo>,
}

impl IntoPoint for SdcSelectedStatisticsResponse {
    fn into_point(&self, name: Option<&str>, is_time_series: bool) -> Vec<TsPoint> {
        let mut all_sdc_stats: Vec<TsPoint> = Vec::new();
        for (key, value) in self.sdc.iter() {
            let point: Vec<TsPoint> = value
                .into_point(name, is_time_series)
                .iter_mut()
                .map(|p| {
                    p.add_tag("sdc_id", TsValue::String(key.to_string()));
                    p.clone()
                })
                .collect();
            all_sdc_stats.extend(point);
        }
        all_sdc_stats
    }
}

#[derive(Deserialize, Debug, IntoPoint)]
#[serde(rename_all = "camelCase")]
pub struct SdcStatsInfo {
    pub user_data_read_bwc: BWC,
    pub user_data_write_bwc: BWC,
    pub user_data_trim_bwc: Option<BWC>,          // in v2 and v3
    pub user_data_sdc_read_latency: Option<BWC>,  // NEW V3
    pub user_data_sdc_write_latency: Option<BWC>, // NEW V3
    pub user_data_sdc_trim_latency: Option<BWC>,  // NEW V3
    pub volume_ids: Vec<String>,
    pub num_of_mapped_volumes: u64,
}

#[derive(Clone, Deserialize, Debug, IntoPoint)]
#[serde(rename_all = "camelCase")]
pub struct Instance {
    // Device Object
    pub device_current_path_name: String,  // in v3
    pub device_original_path_name: String, // in v3
    pub rfcache_error_device_does_not_exist: bool,
    pub sds_id: String,
    pub device_state: Option<DeviceState>, // in v3
    pub capacity_limit_in_kb: Option<u64>, // in v3
    pub max_capacity_in_kb: u64,           // in v3
    pub storage_pool_id: Option<String>,   // in v3 ** required, however can still be null
    pub long_successful_ios: Option<Successfulio>,
    pub error_state: Option<String>, // in v3 (note this could be an enum)
    pub name: Option<String>,        // in v3
    pub id: String,                  // in v3
    pub links: Vec<Link>,
    pub update_configuration: Option<bool>,
    pub vendor_name: Option<String>,      // NEW V3
    pub firmware_version: Option<String>, //NEW V3
    pub raid_controller_serial_number: Option<String>, // NEW V3
                                          // SDS object....
}

#[derive(Debug, Deserialize)]
#[serde(rename_all = "camelCase")]
pub struct MdmCluster {
    pub master: TieBreaker,            //
    pub slaves: Vec<TieBreaker>,       //
    pub cluster_mode: String,          //
    pub tie_breakers: Vec<TieBreaker>, //
    #[serde(rename = "standbyMDMs")]
    pub standby_mdms: Option<Vec<TieBreaker>>, // NEW V3
    pub good_nodes_num: u16,           //
    pub good_replicas_num: u16,        //
    pub cluster_state: String,         //
    pub name: String,                  //
    pub id: String,                    //
    pub virtual_ip: Option<Vec<String>>, // NEW V3
}

#[derive(Serialize, Debug)]
#[serde(rename_all = "camelCase")]
pub struct SelectedStatisticsRequest {
    pub selected_statistics_list: Vec<StatsRequest>,
}

#[derive(Serialize, Debug)]
pub enum StatsRequestType {
    System,
    ProtectionDomain,
    Sds,
    StoragePool,
    Device,
    Volume,
    VTree,
    Sdc,
    FaultSet,
    RfcacheDevice,
}

#[derive(Debug, Deserialize)]
pub enum RebuildIoPriority {
    #[serde(rename = "unlimited")]
    Unlimited,
    #[serde(rename = "limitNumOfConcurrentIos")]
    LimitNumOfConcurrentIos,
    #[serde(rename = "favorAppIos")]
    FavorAppIos,
    #[serde(rename = "dynamicBwThrottling")]
    DynamicBwThrottling,
}

#[derive(Debug, Deserialize)]
pub enum BackgroundScannerMode {
    Disabled,
    DeviceOnly,
    DataComparison,
}

#[derive(Debug, Deserialize)]
pub enum CacheWriteHandlingMode {
    Passthrough,
    Cached,
}

#[derive(Serialize, Debug)]
#[serde(rename_all = "camelCase")]
pub struct StatsRequest {
    #[serde(rename = "type")]
    pub req_type: StatsRequestType,
    // This can be left blank for all ids
    pub all_ids: Vec<String>,
    // "fixedReadErrorCount", "avgReadSizeInBytes", "avgWriteSizeInBytes",
    //
    pub properties: Vec<String>,
}

#[derive(Debug, Deserialize)]
pub struct IpObject {
    pub ip: IpAddr,
    pub role: IpRole,
}

#[derive(Debug, Deserialize, IntoPoint)]
#[serde(rename_all = "camelCase")]
pub struct ScsiInitiatorMappingInfo {
    pub scsi_initiator_id: String,
    pub scsi_initiator_name: String,
    pub scsi_initiator_iqn: String,
    pub lun: String,
}

#[derive(Debug, Deserialize)]
#[serde(rename_all = "camelCase")]
pub struct SdcMappingInfo {
    pub sdc_id: String,
    pub sdc_ip: String,
    pub limit_iops: u64,
    pub limit_bw_in_mbps: u64,
}

impl IntoPoint for SdcMappingInfo {
    fn into_point(&self, name: Option<&str>, is_time_series: bool) -> Vec<TsPoint> {
        let mut p = TsPoint::new(name.unwrap_or("scaleio_volume_sdc"), is_time_series);
        p.add_tag("sdc_id", TsValue::String(self.sdc_id.clone()));
        p.add_tag("sdc_ip", TsValue::String(self.sdc_ip.clone()));
        p.add_field("limit_iops", TsValue::Long(self.limit_iops));
        p.add_field("limit_bw_in_mbps", TsValue::Long(self.limit_bw_in_mbps));

        vec![p]
    }
}

#[derive(Debug, Deserialize)]
#[serde(rename_all = "camelCase")]
pub struct SdsVolume {
    // Volume Object
    pub id: String,
    pub name: Option<String>,
    pub size_in_kb: u64,
    pub is_obfuscated: Option<bool>,
    pub creation_time: u64,
    pub volume_type: String,
    pub consistency_group_id: Option<String>,
    pub mapping_to_all_sdcs_enabled: Option<bool>,
    pub mapped_sdc_info: Option<Vec<SdcMappingInfo>>,
    pub mapped_scsi_initiator_info_list: Option<Vec<ScsiInitiatorMappingInfo>>,
    pub ancestor_volume_id: Option<String>,
    pub vtree_id: String,
    pub storage_pool_id: String,
    pub use_rmcache: Option<bool>,
}

impl IntoPoint for SdsVolume {
    fn into_point(&self, name: Option<&str>, is_time_series: bool) -> Vec<TsPoint> {
        let mut points: Vec<TsPoint> = Vec::new();
        let mut p = TsPoint::new(name.unwrap_or("scaleio_volume"), is_time_series);
        p.add_tag("id", TsValue::String(self.id.clone()));
        if let Some(ref name) = self.name {
            p.add_tag("name", TsValue::String(name.clone()));
        }
        p.add_field("size_in_kb", TsValue::Long(self.size_in_kb));
        if let Some(ref is_obfuscated) = self.is_obfuscated {
            p.add_field("is_obfuscated", TsValue::Boolean(is_obfuscated.clone()));
        }
        p.add_field("creation_time", TsValue::Long(self.creation_time));
        p.add_tag("volume_type", TsValue::String(self.volume_type.clone()));
        if let Some(ref group_id) = self.consistency_group_id {
            p.add_tag("consistency_group_id", TsValue::String(group_id.clone()));
        }
        if let Some(ref mapping_to_all_sdcs_enabled) = self.mapping_to_all_sdcs_enabled {
            p.add_field(
                "mapping_to_all_sdcs_enabled",
                TsValue::Boolean(mapping_to_all_sdcs_enabled.clone()),
            );
        }

        // This is a 1:Many relationship so we're going to denormalize that here
        // and store the sdc_info is a separate table with the volume id so we can
        // find it later
        if let Some(ref mapped_sdc_info) = self.mapped_sdc_info {
            for sdc_map in mapped_sdc_info {
                sdc_map
                    .into_point(Some("scaleio_volume_sdc"), is_time_series)
                    .into_iter()
                    .for_each(|mut point| {
                        // Add the volume id so we can look this up later
                        point.add_tag("volume", TsValue::String(self.id.clone()));
                        points.push(point);
                    });
            }
        }

        if let Some(ref mapped_scsi_list) = self.mapped_scsi_initiator_info_list {
            for scsi_map in mapped_scsi_list {
                scsi_map
                    .into_point(Some("scaleio_volume_scsi"), is_time_series)
                    .into_iter()
                    .for_each(|mut point| {
                        point.add_tag("volume", TsValue::String(self.id.clone()));
                        points.push(point);
                    });
            }
        }

        if let Some(ref ancestor) = self.ancestor_volume_id {
            p.add_field("ancestor_volume_id", TsValue::String(ancestor.clone()));
        }
        p.add_tag("vtree_id", TsValue::String(self.vtree_id.clone()));
        p.add_tag(
            "storage_pool_id",
            TsValue::String(self.storage_pool_id.clone()),
        );
        if let Some(use_rmcache) = self.use_rmcache {
            p.add_field("use_rmcache", TsValue::Boolean(use_rmcache));
        }
        points.push(p);

        points
    }
}

#[test]
fn test_sds_object() {
    use std::fs::File;
    use std::io::Read;

    let mut f = File::open("tests/scaleio/sdsObject.json").unwrap();
    let mut buff = String::new();
    f.read_to_string(&mut buff).unwrap();

    let i: SdsObject = serde_json::from_str(&buff).unwrap();
    println!("result: {:#?}", i);
}

#[test]
fn test_sds_statistics() {
    use std::fs::File;
    use std::io::Read;

    let mut f = File::open("tests/scaleio/sds_statistics.json").unwrap();
    let mut buff = String::new();
    f.read_to_string(&mut buff).unwrap();

    let i: SdsStatistics = serde_json::from_str(&buff).unwrap();
    println!("result: {:#?}", i);
}

#[derive(Debug, Deserialize, IntoPoint)]
#[serde(rename_all = "camelCase")]
pub struct SdsStatistics {
    active_moving_in_bck_rebuild_jobs: u64,
    active_moving_in_fwd_rebuild_jobs: u64,
    active_moving_in_norm_rebuild_jobs: u64,
    active_moving_in_rebalance_jobs: u64,
    active_moving_out_bck_rebuild_jobs: u64,
    active_moving_out_fwd_rebuild_jobs: u64,
    active_moving_out_norm_rebuild_jobs: u64,
    active_moving_rebalance_jobs: u64,
    #[serde(rename = "BackgroundScanCompareCount")]
    background_scan_compare_count: Option<u64>,
    #[serde(rename = "BackgroundScannedInMB")]
    background_scanned_in_mb: u64,
    bck_rebuild_read_bwc: BWC,
    bck_rebuild_write_bwc: BWC,
    capacity_in_use_in_kb: u64,
    capacity_limit_in_kb: u64,
    degraded_failed_vac_in_kb: u64,
    degraded_healthy_vac_in_kb: u64,
    failed_vac_in_kb: u64,
    fixed_read_error_count: Option<u64>,
    fwd_rebuild_read_bwc: BWC,
    fwd_rebuild_write_bwc: BWC,
    in_maintenance_vac_in_kb: u64,
    in_use_vac_in_kb: u64,
    maintenance_mode_state: Option<u64>,
    max_capacity_in_kb: u64,
    norm_rebuild_read_bwc: BWC,
    norm_rebuild_write_bwc: BWC,
    num_of_devices: u64,
    num_of_rfcache_devices: u64,
    pending_moving_in_bck_rebuild_jobs: u64,
    pending_moving_in_fwd_rebuild_jobs: u64,
    pending_moving_in_norm_rebuild_jobs: u64,
    pending_moving_in_rebalance_jobs: u64,
    pending_moving_out_bck_rebuild_jobs: u64,
    pending_moving_out_fwd_rebuild_jobs: u64,
    pending_moving_out_normrebuild_jobs: u64,
    pending_moving_rebalance_jobs: u64,
    primary_read_bwc: BWC,
    primary_read_from_dev_bwc: BWC,
    primary_read_from_rmcache_bwc: BWC,
    primary_vac_in_kb: u64,
    primary_write_bwc: BWC,
    protected_vac_in_kb: u64,
    rebalance_per_receive_job_net_throttling_in_kbps: u64,
    rebalance_read_bwc: BWC,
    rebalance_wait_send_q_length: u64,
    rebalance_write_bwc: BWC,
    rebuild_per_receive_job_net_throttling_in_kbps: u64,
    rebuild_wait_send_q_length: u64,
    rfache_read_hit: u64,
    rfcache_avg_read_time: u64,
    rfcache_avg_write_time: u64,
    rfcache_fd_avg_read_time: u64,
    rfcache_fd_avg_write_time: u64,
    rfcache_fd_cache_overloaded: u64,
    rfcache_fd_inlight_reads: u64,
    rfcache_fd_inlight_writes: u64,
    rfcache_fd_io_errors: u64,
    rfcache_fd_monitor_error_stuck_io: u64,
    rfcache_fd_reads_received: u64,
    rfcache_fd_read_time_greater1_min: u64,
    rfcache_fd_read_time_greater1_sec: u64,
    rfcache_fd_read_time_greater500_millis: u64,
    rfcache_fd_read_time_greater5_sec: u64,
    rfcache_fd_writes_received: u64,
    rfcache_fd_write_time_greater1_min: u64,
    rfcache_fd_write_time_greater1_sec: u64,
    rfcache_fd_write_time_greater500_millis: u64,
    rfcache_fd_write_time_greater5_sec: u64,
    rfcache_io_errors: u64,
    rfcache_ios_outstanding: u64,
    rfcache_ios_skipped: u64,
    rfcache_poo_ios_outstanding: u64,
    rfcache_pool_continuos_mem: u64,
    rfcache_pool_evictions: u64,
    rfcache_pool_in_low_memory_condition: u64,
    rfcache_pool_io_time_greater1_min: u64,
    rfcache_pool_lock_time_greater1_sec: u64,
    rfcache_pool_low_resources_initiated_passthrough_mode: u64,
    rfcache_pool_max_io_size: u64,
    rfcache_pool_num_cache_devs: u64,
    rfcache_pool_num_of_driver_theads: u64,
    rfcache_pool_num_src_devs: u64,
    rfcache_pool_opmode: u64,
    rfcache_pool_pages_inuse: u64,
    rfcache_pool_page_size: u64,
    rfcache_pool_read_hit: u64,
    rfcache_pool_read_miss: u64,
    rfcache_pool_read_pending_g10_millis: u64,
    rfcache_pool_read_pending_g1_millis: u64,
    rfcache_pool_read_pending_g1_sec: u64,
    rfcache_pool_read_pending_g500_micro: u64,
    rfcache_pool_reads_pending: u64,
    rfcache_pool_size: u64,
    rfcache_pool_source_id_mismatch: u64,
    rfcache_pool_suspended_ios: u64,
    rfcache_pool_suspended_ios_max: u64,
    rfcache_pool_suspended_pequests_redundant_searchs: u64,
    rfcache_pool_write_hit: u64,
    rfcache_pool_write_miss: u64,
    rfcache_pool_write_pending: u64,
    rfcache_pool_write_pending_g10_millis: u64,
    rfcache_pool_write_pending_g1_millis: u64,
    rfcache_pool_write_pending_g1_sec: u64,
    rfcache_pool_write_pending_g500_micro: u64,
    rfcache_read_miss: u64,
    rfcache_reads_from_cache: u64,
    rfcache_reads_pending: u64,
    rfcache_reads_received: u64,
    rfcache_reads_skipped: u64,
    rfcache_reads_skipped_aligned_size_too_large: u64,
    rfcache_reads_skipped_heavy_load: u64,
    rfcache_reads_skipped_internal_error: u64,
    rfcache_reads_skipped_lock_ios: u64,
    rfcache_reads_skipped_low_resources: u64,
    rfcache_reads_skipped_max_io_size: u64,
    rfcache_reads_skipped_stuck_io: u64,
    rfcache_skipped_unlined_write: u64,
    rfcache_source_device_reads: u64,
    rfcache_source_device_writes: u64,
    rfcache_write_miss: u64,
    rfcache_write_pending: u64,
    rfcache_writes_received: u64,
    rfcache_writes_skipped_cache_miss: u64,
    rfcache_writes_skipped_heavy_load: u64,
    rfcache_writes_skipped_internal_error: u64,
    rfcache_writes_skipped_low_resources: u64,
    rfcache_writes_skipped_max_io_size: u64,
    rfcache_writes_skipped_stuck_io: u64,
    rmcache128kb_entry_count: u64,
    rmcache16kb_entry_count: u64,
    rmcache32kb_entry_count: u64,
    rmcache4kb_entry_count: u64,
    rmcache64kb_entry_count: u64,
    rmcache8kb_entry_count: u64,
    rmcache_big_block_eviction_count: u64,
    rmcache_big_block_eviction_size_count_in_kb: u64,
    rmcache_curr_num_of128kb_entries: u64,
    rmcache_curr_num_of16kb_entries: u64,
    rmcache_curr_num_of32kb_entries: u64,
    rmcache_curr_num_of4kb_entries: u64,
    rmcache_curr_num_of64kb_entries: u64,
    rmcache_curr_num_of8kb_entries: u64,
    rmcache_entry_eviction_count: u64,
    rmcache_entry_eviction_size_count_in_kb: u64,
    rmcache_no_eviction_count: u64,
    rmcache_size_in_use_in_kb: u64,
    rmcache_skip_count_cache_all_busy: u64,
    rmcache_skip_count_large_io: u64,
    rmcache_skip_count_unaligned4kb_io: u64,
    rm_pending_allocated_in_kb: u64,
    secondary_read_bwc: BWC,
    secondary_read_from_dev_bwc: BWC,
    secondary_read_from_rmcache_bwc: BWC,
    secondary_vac_in_kb: u64,
    secondary_write_bwc: BWC,
    semi_protected_vac_in_kb: u64,
    snap_capacity_in_use_in_kb: Option<u64>, //deprecated in v3.5.1.4, will eventually return 0 and then be removed
    snap_capacity_in_use_occupied_in_kb: Option<u64>, //deprecated in v3.5.1.4, will eventually return 0 and then be removed
    thick_capacity_in_use_in_kb: u64,
    thin_capacity_allocated_in_km: u64,
    thin_capacity_in_use_in_kb: Option<u64>, // Deprecated, use net_thin_user_data_capacity_in_kb instead
    net_thin_user_data_capacity_in_kb: Option<u64>,
    total_read_bwc: BWC,
    total_write_bwc: BWC,
    unreachable_unused_capacity_in_kb: u64,
    unused_capacity_in_kb: u64,
}

#[derive(Debug, Deserialize)]
#[serde(rename_all = "camelCase")]
pub struct SdsObject {
    pub ip_list: Vec<IpObject>,
    pub on_vm_ware: bool,
    pub protection_domain_id: String,
    pub num_of_io_buffers: Option<u64>,
    pub fault_set_id: String,
    pub software_version_info: String,
    pub sds_state: DeviceState,
    pub membership_state: MembershipState,
    pub mdm_connection_state: MdmConnectionState,
    pub drl_mode: DrlMode,
    pub rmcache_enabled: bool,
    pub rmcache_size_in_kb: u64,
    pub rmcache_frozen: Option<bool>,
    pub rmcache_memory_allocation_state: MemoryAllocationState,
    pub rfcache_enabled: bool,
    pub maintenance_state: MaintenanceState,
    pub sds_decoupled: Option<OscillatingCounterWindow>,
    pub sds_configuration_failure: Option<OscillatingCounterWindow>,
    pub sds_receive_buffer_allocation_failures: Option<OscillatingCounterWindow>,
    pub rfcache_error_device_does_not_exist: bool,
    pub rfcache_error_low_resources: bool,
    pub rfcache_error_api_version_mismatch: bool,
    pub rfcache_error_inconsistent_cache_configuration: bool,
    pub rfcache_error_inconsistent_source_configuration: bool,
    pub rfcache_error_invalid_driver_path: bool,
    pub certificate_info: Option<CertificateInfo>,
    pub authentication_error: Option<AuthenticationError>,
    pub perf_profile: PerfProfile,
    pub name: String,
    pub port: u16,
    pub id: String,
    pub links: Vec<HashMap<String, String>>,
}

impl IntoPoint for SdsObject {
    fn into_point(&self, name: Option<&str>, is_time_series: bool) -> Vec<TsPoint> {
        let mut p = TsPoint::new(name.unwrap_or("scaleio_sds"), is_time_series);
        p.add_field(
            "ip_list",
            TsValue::StringVec(
                self.ip_list
                    .iter()
                    .map(|i| format!("{}", i.ip))
                    .collect::<Vec<String>>(),
            ),
        );
        p.add_field("on_vm_ware", TsValue::Boolean(self.on_vm_ware));
        p.add_tag(
            "protection_domain_id",
            TsValue::String(self.protection_domain_id.clone()),
        );
        if let Some(buffers) = self.num_of_io_buffers {
            p.add_field("num_of_io_buffers", TsValue::Long(buffers));
        }
        p.add_tag("fault_set_id", TsValue::String(self.fault_set_id.clone()));
        p.add_tag(
            "software_version_info",
            TsValue::String(self.software_version_info.clone()),
        );
        p.add_field("sds_state", TsValue::String(self.sds_state.to_string()));
        p.add_field(
            "membership_state",
            TsValue::String(self.membership_state.to_string()),
        );
        p.add_field(
            "mdm_connection_state",
            TsValue::String(self.mdm_connection_state.to_string()),
        );
        p.add_field("drl_mode", TsValue::String(self.drl_mode.to_string()));
        p.add_field("rmcache_enabled", TsValue::Boolean(self.rmcache_enabled));
        p.add_field("rmcache_size_in_kb", TsValue::Long(self.rmcache_size_in_kb));
        if let Some(rmcache_frozen) = self.rmcache_frozen {
            p.add_field("rmcache_frozen", TsValue::Boolean(rmcache_frozen));
        }
        p.add_field(
            "rmcache_memory_allocation_state",
            TsValue::String(self.rmcache_memory_allocation_state.to_string()),
        );
        p.add_field("rfcache_enabled", TsValue::Boolean(self.rfcache_enabled));
        p.add_field(
            "maintenance_state",
            TsValue::String(self.maintenance_state.to_string()),
        );
        //if let Some(counter) = self.sds_decoupled {
        //p.add_field("sds_decoupled", self.sds_decoupled: Option<OscillatingCounterWindow>);
        //}
        //if let Some(counter) = self.sds_configuration_failure {
        //p.add_field("sds_configuration_failure", self.sds_configuration_failure: Option<OscillatingCounterWindow>);
        //}
        //if let Some(counter) = self.sds_receive_buffer_allocation_failures {
        //counter.add_fields(&mut p);
        //p.add_field("sds_receive_buffer_allocation_failures", self.sds_receive_buffer_allocation_failures,
        //}
        p.add_field(
            "rfcache_error_device_does_not_exist",
            TsValue::Boolean(self.rfcache_error_device_does_not_exist),
        );
        p.add_field(
            "rfcache_error_low_resources",
            TsValue::Boolean(self.rfcache_error_low_resources),
        );
        p.add_field(
            "rfcache_error_api_version_mismatch",
            TsValue::Boolean(self.rfcache_error_api_version_mismatch),
        );
        p.add_field(
            "rfcache_error_inconsistent_cache_configuration",
            TsValue::Boolean(self.rfcache_error_inconsistent_cache_configuration),
        );
        p.add_field(
            "rfcache_error_inconsistent_source_configuration",
            TsValue::Boolean(self.rfcache_error_inconsistent_source_configuration),
        );
        p.add_field(
            "rfcache_error_invalid_driver_path",
            TsValue::Boolean(self.rfcache_error_invalid_driver_path),
        );

        if let Some(ref info) = self.certificate_info {
            p.add_field("certificate_subject", TsValue::String(info.subject.clone()));
            p.add_field("certificate_issuer", TsValue::String(info.issuer.clone()));
            p.add_field(
                "certificate_validfrom",
                TsValue::String(info.valid_from.clone()),
            );
            p.add_field(
                "certificate_validto",
                TsValue::String(info.valid_to.clone()),
            );
            p.add_field(
                "certificate_thumbprint",
                TsValue::String(info.thumbprint.clone()),
            );
            p.add_field(
                "certificate_validfrom_asn",
                TsValue::String(info.valid_from_asn1_format.clone()),
            );
            p.add_field(
                "certificate_validto_asn",
                TsValue::String(info.valid_to_asn1_format.clone()),
            );
        }

        if let Some(ref err) = self.authentication_error {
            p.add_field("authentication_error", TsValue::String(err.to_string()));
        }

        p.add_field(
            "perf_profile",
            TsValue::String(self.perf_profile.to_string()),
        );
        p.add_tag("name", TsValue::String(self.name.clone()));
        p.add_field("port", TsValue::Short(self.port));
        p.add_tag("id", TsValue::String(self.id.clone()));

        vec![p]
    }
}

#[test]
fn test_pool_response() {
    use std::fs::File;
    use std::io::Read;

    let mut f = File::open("tests/scaleio/poolInstance.json").unwrap();
    let mut buff = String::new();
    f.read_to_string(&mut buff).unwrap();
    println!("buff: {}", buff);

    let i: PoolInstanceResponse = serde_json::from_str(&buff).unwrap();
    println!("result: {:#?}", i);
}

#[derive(Debug, Deserialize)]
#[serde(rename_all = "camelCase")]
pub struct PoolInstanceResponse {
    pub rebuild_io_priority_policy: RebuildIoPriority,
    pub rebalance_io_priority_policy: RebuildIoPriority,
    pub rebuild_io_priority_num_of_concurrent_ios_per_device: Option<u64>,
    pub rebalance_io_priority_num_of_concurrent_ios_per_device: Option<u64>,
    pub rebuild_io_priority_bw_limit_per_device_in_kbps: Option<u64>,
    pub rebalance_io_priority_bw_limit_per_device_in_kbps: Option<u64>,
    pub rebuild_io_priority_app_iops_per_device_threshold: Option<u64>,
    pub rebalance_io_priority_app_iops_per_device_threshold: Option<u64>,
    pub rebuild_io_priority_app_bw_per_device_threshold_in_kbps: Option<u64>,
    pub rebalance_io_priority_app_bw_per_device_threshold_in_kbps: Option<u64>,
    pub rebuild_io_priority_quiet_period_in_msec: Option<u64>,
    pub rebalance_io_priority_quiet_period_in_msec: Option<u64>,
    pub zero_padding_enabled: bool,
    pub use_rmcache: bool,
    pub background_scanner_mode: BackgroundScannerMode,
    #[serde(rename = "backgroundScannerBWLimitKBps")]
    pub background_scanner_bw_limit_kbps: u64,
    pub protection_domain_id: String,
    pub spare_percentage: u8,
    pub rmcache_write_handling_mode: CacheWriteHandlingMode,
    pub checksum_enabled: bool,
    pub use_rfcache: bool,
    pub rebuild_enabled: Option<bool>,
    pub rebalance_enabled: Option<bool>,
    pub num_of_parallel_rebuild_rebalance_jobs_per_device: u16,
    pub capacity_alert_high_threshold: u8,
    pub capacity_alert_critical_threshold: u8,
    pub name: String,
    pub id: String,
    pub links: Vec<HashMap<String, String>>,
}

#[test]
fn test_sdc_objects() {
    use std::fs::File;
    use std::io::Read;

    let mut f = File::open("tests/scaleio/sdc_info.json").unwrap();
    let mut buff = String::new();
    f.read_to_string(&mut buff).unwrap();

    let i: Vec<Sdc> = serde_json::from_str(&buff).unwrap();
    println!("result: {:#?}", i);
}

#[derive(Clone, Deserialize, Debug, IntoPoint)]
#[serde(rename_all = "camelCase")]
pub struct Sdc {
    pub sdc_approved: bool,
    pub mdm_connection_state: String,
    pub memory_allocation_failure: Option<OscillatingCounterWindow>,
    pub socket_allocation_failure: Option<OscillatingCounterWindow>,
    pub sdc_guid: String,
    pub sdc_ip: String,
    pub perf_profile: String,
    pub version_info: Option<String>,
    pub system_id: String,
    pub name: Option<String>,
    pub id: String,
    pub links: Vec<HashMap<String, String>>,
}

#[test]
fn test_system_response() {
    use std::fs::File;
    use std::io::Read;

    let mut f = File::open("tests/scaleio/systems.json").unwrap();
    let mut buff = String::new();
    f.read_to_string(&mut buff).unwrap();
    println!("buff: {}", buff);

    let i: Vec<System> = serde_json::from_str(&buff).unwrap();
    println!("result: {:#?}", i);

    let mut f = File::open("tests/scaleio/system_v3.json").unwrap();
    let mut buff = String::new();
    f.read_to_string(&mut buff).unwrap();
    println!("buff: {}", buff);

    let i: Vec<System> = serde_json::from_str(&buff).unwrap();
    println!("result: {:#?}", i);
}

#[derive(Debug, Deserialize, IntoPoint)]
#[serde(rename_all = "camelCase")]
pub struct System {
    pub system_version_name: String,                    // in v3
    pub capacity_alert_high_threshold_percent: u16,     // in V3
    pub capacity_alert_critical_threshold_percent: u16, // in v3
    pub remote_read_only_limit_state: bool,             // in v3
    pub upgrade_state: String,                          // in v3
    pub mdm_management_port: u16,                       // in v3
    pub sdc_mdm_network_disconnections_counter_parameters: FailureCounter, // in v3
    pub sdc_sds_network_disconnections_counter_parameters: FailureCounter, // in v3
    pub sdc_memory_allocation_failures_counter_parameters: FailureCounter, // in v3
    pub sdc_socket_allocation_failures_counter_parameters: FailureCounter, // in v3
    pub sdc_long_operations_counter_parameters: FailureCounter, // in v3
    pub cli_password_allowed: bool,                     // in v3
    pub management_client_secure_communication_enabled: bool, // in v3
    pub tls_version: String,                            // in v3
    pub show_guid: bool,                                // in v3
    pub authentication_method: String,                  // in v3
    pub mdm_cluster: MdmCluster,                        // in v3
    pub perf_profile: PerfProfile,                      // in v3
    pub install_id: String,                             // in v3
    pub days_installed: u64,                            // in V3
    #[serde(deserialize_with = "deserialize_string_or_int")]
    pub max_capacity_in_gb: i64, // in v3
    pub capacity_time_left_in_days: String,             // in v3
    pub enterprise_features_enabled: bool,              // in v3
    pub is_initial_license: bool,                       // in v3
    pub default_is_volume_obfuscated: Option<bool>,     // not in V3
    pub restricted_sdc_mode_enabled: bool,              // in v3
    pub swid: String,                                   // in v3
    pub name: String,                                   // in V3
    pub id: String,                                     // in V3
    pub links: Vec<HashMap<String, String>>,
}

#[derive(Debug, Deserialize)]
#[serde(untagged, rename_all = "camelCase")]
pub enum CompressedDataCompressionRatio {
    Null {
        compressed_data_compression_ratio: String,
    }, // for "NaN" cases
    Ratio {
        compressed_data_compression_ratio: Option<u64>,
    },
<<<<<<< HEAD
}

#[derive(Debug, Deserialize)]
#[serde(untagged, rename_all = "camelCase")]
pub enum CompressionRatio {
    Null {
        compressed_ratio: String,
    }, // for "NaN" cases
    Ratio {
        compressed_ratio: Option<f64>,
    },
=======
>>>>>>> ea4591e4
}

#[derive(Debug, Deserialize)]
#[serde(rename_all = "camelCase")]
pub struct SystemStatistics {
    pub capacity_limit_in_kb: u64,
    pub max_capacity_in_kb: u64,
    pub capacity_in_use_in_kb: u64,
    pub thick_capacity_in_use_in_kb: u64,
    pub thin_capacity_in_use_in_kb: Option<u64>, //deprecated, use net_thin_user_data_capacity_in_kb * 2 instead
    pub net_thin_user_data_capacity_in_kb: Option<u64>,
    pub snap_capacity_in_use_in_kb: Option<u64>, //deprecated in v3.5.1.4, will eventually return 0 and then be removed
    pub unreachable_unused_capacity_in_kb: u64,
    pub unused_capacity_in_kb: u64,
    pub snap_capacity_in_use_occupied_in_kb: Option<u64>, //deprecated in v3.5.1.4, will eventually return 0 and then be removed
    pub thin_capacity_allocated_in_kb: u64,
    pub rm_pending_allocated_in_kb: u64,
    pub rm_pending_thick_in_kb: Option<u64>,
    pub checksum_capacity_in_kb: Option<u64>,
    pub spare_capacity_in_kb: u64,
    pub capacity_available_for_volume_allocation_in_kb: u64,
    pub volume_allocation_limit_in_kb: Option<u64>,
    pub protected_capacity_in_kb: u64,
    pub degraded_healthy_capacity_in_kb: u64,
    pub degraded_failed_capacity_in_kb: u64,
    pub failed_capacity_in_kb: u64,
    pub semi_protected_capacity_in_kb: u64,
    pub in_maintenance_capacity_in_kb: u64,
    pub temp_capacity_in_kb: Option<u64>,
    pub protected_vac_in_kb: u64,
    pub degraded_healthy_vac_in_kb: u64,
    pub degraded_failed_vac_in_kb: u64,
    pub failed_vac_in_kb: u64,
    pub semi_protected_vac_in_kb: u64,
    pub in_maintenance_vac_in_kb: u64,
    pub temp_capacity_vac_in_kb: Option<u64>,
    pub moving_capacity_in_kb: u64,
    pub active_moving_capacity_in_kb: u64,
    pub pending_moving_capacity_in_kb: u64,
    pub fwd_rebuild_capacity_in_kb: u64,
    pub active_fwd_rebuild_capacity_in_kb: u64,
    pub pending_fwd_rebuild_capacity_in_kb: u64,
    pub bck_rebuild_capacity_in_kb: u64,
    pub active_bck_rebuild_capacity_in_kb: u64,
    pub pending_bck_rebuild_capacity_in_kb: u64,
    pub rebalance_capacity_in_kb: u64,
    pub active_rebalance_capacity_in_kb: u64,
    pub pending_rebalance_capacity_in_kb: u64,
    pub at_rest_capacity_in_kb: u64,
    pub norm_rebuild_capacity_in_kb: u64,
    pub active_norm_rebuild_capacity_in_kb: u64,
    pub pending_norm_rebuild_capacity_in_kb: u64,
    pub active_moving_in_fwd_rebuild_jobs: u64,
    pub active_moving_in_bck_rebuild_jobs: u64,
    pub active_moving_in_rebalance_jobs: u64,
    pub active_moving_out_fwd_rebuild_jobs: u64,
    pub active_moving_out_bck_rebuild_jobs: u64,
    pub active_moving_rebalance_jobs: u64,
    pub pending_moving_in_fwd_rebuild_jobs: u64,
    pub pending_moving_in_bck_rebuild_jobs: u64,
    pub pending_moving_in_rebalance_jobs: u64,
    pub pending_moving_out_fwd_rebuild_jobs: u64,
    pub pending_moving_out_bck_rebuild_jobs: u64,
    pub pending_moving_rebalance_jobs: u64,
    pub active_moving_in_norm_rebuild_jobs: u64,
    pub active_moving_out_norm_rebuild_jobs: u64,
    pub pending_moving_in_norm_rebuild_jobs: u64,
    pub pending_moving_out_normrebuild_jobs: u64,
    pub in_use_vac_in_kb: u64,
    pub primary_vac_in_kb: u64,
    pub secondary_vac_in_kb: u64,
    pub rebuild_wait_send_q_length: u64,
    pub rebalance_wait_send_q_length: u64,
    pub rebuild_per_receive_job_net_throttling_in_kbps: u64,
    pub rebalance_per_receive_job_net_throttling_in_kbps: u64,
    pub fixed_read_error_count: Option<u64>, // Optional Statistic
    #[serde(rename = "BackgroundScanCompareCount")]
    pub background_scan_compare_count: Option<u64>,
    #[serde(rename = "BackgroundScannedInMB")]
    pub background_scanned_in_mb: u64,
    pub primary_read_bwc: BWC,
    pub primary_read_from_dev_bwc: BWC,
    pub primary_write_bwc: BWC,
    pub secondary_read_bwc: BWC,
    pub secondary_read_from_dev_bwc: BWC,
    pub secondary_write_bwc: BWC,
    pub fwd_rebuild_read_bwc: BWC,
    pub fwd_rebuild_write_bwc: BWC,
    pub bck_rebuild_read_bwc: BWC,
    pub bck_rebuild_write_bwc: BWC,
    pub rebalance_read_bwc: BWC,
    pub rebalance_write_bwc: BWC,
    pub total_read_bwc: BWC,
    pub total_write_bwc: BWC,
    pub primary_read_from_rmcache_bwc: BWC,
    pub secondary_read_from_rmcache_bwc: BWC,
    pub norm_rebuild_read_bwc: BWC,
    pub norm_rebuild_write_bwc: BWC,
    pub vol_migration_read_bwc: Option<BWC>,
    pub vol_migration_write_bwc: Option<BWC>,
    pub user_data_read_bwc: BWC,
    pub user_data_write_bwc: BWC,
    pub user_data_trim_bwc: Option<BWC>,
    pub user_data_sdc_read_latency: Option<BWC>, // THIS IS A BWC
    pub user_data_sdc_write_latency: Option<BWC>,
    pub user_data_sdc_trim_latency: Option<BWC>,
    pub rmcache_size_in_kb: u64,
    pub rmcache_size_in_use_in_kb: u64,
    pub rmcache_entry_eviction_size_count_in_kb: u64,
    pub rmcache_big_block_eviction_size_count_in_kb: u64,
    pub rmcache_curr_num_of4kb_entries: u64,
    pub rmcache_curr_num_of8kb_entries: u64,
    pub rmcache_curr_num_of16kb_entries: u64,
    pub rmcache_curr_num_of32kb_entries: u64,
    pub rmcache_curr_num_of64kb_entries: u64,
    pub rmcache_curr_num_of128kb_entries: u64,
    pub rmcache_entry_eviction_count: u64,
    pub rmcache_big_block_eviction_count: u64,
    pub rmcache_no_eviction_count: u64,
    pub rmcache_skip_count_large_io: u64,
    pub rmcache_skip_count_unaligned4kb_io: u64,
    pub rmcache_skip_count_cache_all_busy: u64,
    pub num_of_unmapped_volumes: u64,
    pub num_of_mapped_to_all_volumes: u64,
    pub num_of_thick_base_volumes: u64,
    pub num_of_thin_base_volumes: u64,
    pub num_of_snapshots: u64,
    pub num_of_volumes_in_deletion: u64,
    pub num_of_devices: u64,
    pub num_of_sds: u64,
    pub num_of_storage_pools: u64,
    pub num_of_volumes: u64,
    pub num_of_vtrees: u64,
    pub protection_domain_ids: Vec<String>,
    pub num_of_protection_domains: u64,
    pub sdc_ids: Vec<String>,
    pub num_of_sdc: u64,
    pub num_of_fault_sets: u64,
    pub num_of_rfcache_devices: u64,
    pub num_of_acceleration_pools: Option<u64>,
    pub sp_sds_ids: Option<Vec<String>>,
    pub num_of_vtree_migrations_in_system: Option<u64>,
    pub compression_ratio: Option<f64>,
    pub snap_policy_ids: Option<Vec<String>>,
    pub num_of_snap_policies: Option<u64>,
    pub rfcache_reads_received: u64,
    pub rfcache_writes_received: u64,
    pub rfcache_avg_read_time: u64,
    pub rfcache_avg_write_time: u64,
    pub rfcache_source_device_reads: u64,
    pub rfcache_source_device_writes: u64,
    pub rfache_read_hit: u64,
    pub rfcache_read_miss: u64,
    pub rfache_write_hit: u64,
    pub rfcache_write_miss: u64,
    pub rfcache_ios_skipped: u64,
    pub rfcache_reads_skipped: u64,
    pub rfcache_reads_skipped_aligned_size_too_large: u64,
    pub rfcache_reads_skipped_max_io_size: u64,
    pub rfcache_reads_skipped_heavy_load: u64,
    pub rfcache_reads_skipped_stuck_io: u64,
    pub rfcache_reads_skipped_low_resources: u64,
    pub rfcache_reads_skipped_internal_error: u64,
    pub rfcache_reads_skipped_lock_ios: u64,
    pub rfcache_writes_skipped_max_io_size: u64,
    pub rfcache_writes_skipped_heavy_load: u64,
    pub rfcache_writes_skipped_stuck_io: u64,
    pub rfcache_writes_skipped_low_resources: u64,
    pub rfcache_writes_skipped_internal_error: u64,
    pub rfcache_writes_skipped_cache_miss: u64,
    pub rfcache_io_errors: u64,
    pub rfcache_reads_from_cache: u64,
    pub rfcache_ios_outstanding: u64,
    pub rfcache_reads_pending: u64,
    pub rfcache_write_pending: u64,
    pub rfcache_fd_reads_received: u64,
    pub rfcache_fd_writes_received: u64,
    pub rfcache_fd_inlight_reads: u64,
    pub rfcache_fd_inlight_writes: u64,
    pub rfcache_fd_read_time_greater500_millis: u64,
    pub rfcache_fd_read_time_greater1_sec: u64,
    pub rfcache_fd_read_time_greater5_sec: u64,
    pub rfcache_fd_read_time_greater1_min: u64,
    pub rfcache_fd_write_time_greater500_millis: u64,
    pub rfcache_fd_write_time_greater1_sec: u64,
    pub rfcache_fd_write_time_greater5_sec: u64,
    pub rfcache_fd_write_time_greater1_min: u64,
    pub rfcache_fd_avg_read_time: u64,
    pub rfcache_fd_avg_write_time: u64,
    pub rfcache_fd_io_errors: u64,
    pub rfcache_fd_cache_overloaded: u64,
    pub rfcache_fd_monitor_error_stuck_io: u64,
    pub rfcache_pool_num_src_devs: u64,
    pub rfcache_pool_num_cache_devs: u64,
    pub rfcache_pool_size: u64,
    pub rfcache_pool_read_hit: u64,
    pub rfcache_pool_read_miss: u64,
    pub rfcache_pool_write_hit: u64,
    pub rfcache_pool_write_miss: u64,
    pub rfcache_pool_cache_pages: u64,
    pub rfcache_pool_pages_inuse: u64,
    pub rfcache_pool_evictions: u64,
    pub rfcache_pool_in_low_memory_condition: u64,
    pub rfcache_pool_io_time_greater1_min: u64,
    pub rfcache_pool_lock_time_greater1_sec: u64,
    pub rfcache_pool_suspended_ios: u64,
    pub rfcache_pool_low_resources_initiated_passthrough_mode: u64,
    pub rfcache_poo_ios_outstanding: u64,
    pub rfcache_pool_reads_pending: u64,
    pub rfcache_pool_write_pending: u64,
    pub rfcache_pool_suspended_pequests_redundant_searchs: u64,
    pub rfcache_pool_read_pending_g1_sec: u64,
    pub rfcache_pool_read_pending_g10_millis: u64,
    pub rfcache_pool_read_pending_g1_millis: u64,
    pub rfcache_pool_read_pending_g500_micro: u64,
    pub rfcache_pool_write_pending_g1_sec: u64,
    pub rfcache_pool_write_pending_g10_millis: u64,
    pub rfcache_pool_write_pending_g1_millis: u64,
    pub rfcache_pool_write_pending_g500_micro: u64,
    pub rfcache_pool_source_id_mismatch: u64,
    pub vtree_migration_wait_send_q_length: Option<u64>,
    pub vtree_migration_per_receive_job_net_throttling_in_kbps: Option<u64>,
    pub log_written_blocks_in_kb: Option<u64>,
    pub fgl_uncompressed_data_size_in_kb: Option<u64>,
    pub fgl_compressed_data_size_in_kb: Option<u64>,
    pub user_data_capacity_in_kb: Option<u64>,
    pub snapshot_capacity_in_kb: Option<u64>,
    pub trimmed_user_data_capacity_in_kb: Option<u64>,
    pub provisioned_addresses_in_kb: Option<u64>,
    pub volume_address_space_in_kb: Option<u64>,
    pub vtree_addres_space_in_kb: Option<u64>,
    pub fgl_spares_in_kb: Option<u64>,
    pub metadata_overhead_in_kb: Option<u64>,
    pub net_fgl_spares_in_kb: Option<u64>,
    pub net_metadata_overhead_in_kb: Option<u64>,
    pub net_capacity_in_use_no_overhead_in_kb: Option<u64>,
    pub net_user_data_capacity_in_kb: Option<u64>,
    pub net_snapshot_capacity_in_kb: Option<u64>,
    pub net_trimmed_user_data_capacity_in_kb: Option<u64>,
    pub net_provisioned_addresses_in_kb: Option<u64>,
    pub net_unused_capacity_in_kb: Option<u64>,
    pub thin_and_snapshot_ratio: Option<f64>,
    pub overall_usage_ratio: Option<f64>,
    pub net_capacity_in_use_in_kb: Option<u64>,
    pub aggregate_compression_level: Option<String>,
    pub fgl_user_data_capacity_in_kb: Option<u64>,
    pub mg_user_ddata_ccapacity_in_kb: Option<u64>,
    pub max_user_data_capacity_in_kb: Option<u64>,
    pub capacity_in_use_no_overhead_in_kb: Option<u64>,
    pub net_fgl_uncompressed_data_size_in_kb: Option<u64>,
    pub net_fgl_compressed_data_size_in_kb: Option<u64>,
    pub net_fgl_user_data_capacity_in_kb: Option<u64>,
    #[serde(flatten)]
    pub compressed_data_compression_ratio: CompressedDataCompressionRatio,
    pub net_mg_user_data_capacity_in_kb: Option<u64>,
    pub net_max_user_data_capacity_in_kb: Option<u64>,
    pub net_user_data_capacity_no_trim_in_kb: Option<u64>,
    pub num_volume_migrations_performed: Option<u64>,
    pub num_snapshots_taken: Option<u64>,
    pub num_dev_errors: Option<u64>,
    pub num_sds_reconnections: Option<u64>,
    pub num_sd_sdc_disconnections: Option<u64>,
    pub num_oscillation_counters_passed_threshold: Option<u64>,
    pub num_smart_attributes_passed_threshold: Option<u64>,
    pub num_cmatrix_policy_changes: Option<u64>,
}

impl IntoPoint for SystemStatistics {
    fn into_point(&self, name: Option<&str>, is_time_series: bool) -> Vec<TsPoint> {
        let mut points = Vec::new();
        let mut p = TsPoint::new(name.unwrap_or("scaleio_sys_stat"), is_time_series);
        p.add_field(
            "capacity_limit_in_kb",
            TsValue::Long(self.capacity_limit_in_kb),
        );
        p.add_field("max_capacity_in_kb", TsValue::Long(self.max_capacity_in_kb));
        p.add_field(
            "capacity_in_use_in_kb",
            TsValue::Long(self.capacity_in_use_in_kb),
        );
        p.add_field(
            "thick capacity_in_use_in_kb",
            TsValue::Long(self.thick_capacity_in_use_in_kb),
        );
        if let Some(thin_capacity_in_use_in_kb) = self.thin_capacity_in_use_in_kb {
            p.add_field(
                "thin_capacity_in_use_in_kb",
                TsValue::Long(thin_capacity_in_use_in_kb),
            );
        }
        else {
            if let Some(net_thin_user_data_capacity_in_kb) = self.net_thin_user_data_capacity_in_kb {
                p.add_field("thin_capacity_in_use_in_kb", TsValue::Long(net_thin_user_data_capacity_in_kb * 2))
            }
        }
        if let Some(snap_capacity_in_use_in_kb) = self.snap_capacity_in_use_in_kb {
            p.add_field(
                "snap_capacity_in_use_in_kb",
                TsValue::Long(snap_capacity_in_use_in_kb),
            );
        }
        
        p.add_field(
            "unreachable_unused_capacity_in_kb",
            TsValue::Long(self.unreachable_unused_capacity_in_kb),
        );
        p.add_field(
            "unused_capacity_in_kb",
            TsValue::Long(self.unused_capacity_in_kb),
        );
        if let Some(snap_capacity_in_use_in_kb) = self.snap_capacity_in_use_in_kb
        {
            p.add_field(
                "snap_capacity_in_use_in_kb",
                TsValue::Long(snap_capacity_in_use_in_kb),
            );
        }
        p.add_field(
            "thin_capacity_allocated_in_kb",
            TsValue::Long(self.thin_capacity_allocated_in_kb),
        );
        p.add_field(
            "spare_capacity_in_kb",
            TsValue::Long(self.spare_capacity_in_kb),
        );
        if let Some(fixed_read_error_count) = self.fixed_read_error_count{
            p.add_field(
                "fixed_read_error_count",
                TsValue::Long(fixed_read_error_count),
            );
        }
        
        p.add_field(
            "num_of_unmapped_volumes",
            TsValue::Long(self.num_of_unmapped_volumes),
        );
        p.add_field(
            "num_of_mapped_to_all_volumes",
            TsValue::Long(self.num_of_mapped_to_all_volumes),
        );
        p.add_field(
            "num_of_thick_base_volumes",
            TsValue::Long(self.num_of_thick_base_volumes),
        );
        p.add_field(
            "num_of_thin_base_volumes",
            TsValue::Long(self.num_of_thin_base_volumes),
        );
        p.add_field("num_of_snapshots", TsValue::Long(self.num_of_snapshots));
        p.add_field(
            "num_of_volumes_in_deletion",
            TsValue::Long(self.num_of_volumes_in_deletion),
        );
        p.add_field("num_of_devices", TsValue::Long(self.num_of_devices));
        p.add_field("num_of_sds", TsValue::Long(self.num_of_sds));
        p.add_field(
            "num_of_storage_pools",
            TsValue::Long(self.num_of_storage_pools),
        );
        p.add_field("num_of_volumes", TsValue::Long(self.num_of_volumes));
        p.add_field("num_of_sdc", TsValue::Long(self.num_of_sdc));
        if let Some(compression_ratio) = self.compression_ratio {
            p.add_field("compression_ratio", TsValue::Float(compression_ratio));
        }
        if let Some(user_data_capacity_in_kb) = self.user_data_capacity_in_kb {
            p.add_field(
                "user_data_capacity_in_kb",
                TsValue::Long(user_data_capacity_in_kb),
            );
        }
        if let Some(snapshot_capacity_in_kb) = self.snapshot_capacity_in_kb {
            p.add_field(
                "snapshot_capacity_in_kb",
                TsValue::Long(snapshot_capacity_in_kb),
            );
        }
        if let Some(overall_usage_ratio) = self.overall_usage_ratio {
            p.add_field("overall_usage_ratio", TsValue::Float(overall_usage_ratio));
        }
        if let Some(num_sds_reconnections) = self.num_sds_reconnections {
            p.add_field(
                "num_sds_reconnections",
                TsValue::Long(num_sds_reconnections),
            );
        }
        if let Some(num_sd_sdc_disconnections) = self.num_sd_sdc_disconnections {
            p.add_field(
                "num_sd_sdc_disconnections",
                TsValue::Long(num_sd_sdc_disconnections),
            );
        }
        p.add_field(
            "primary_read_bwc_total_weight_in_kb",
            TsValue::Long(self.primary_read_bwc.total_weight_in_kb),
        );
        p.add_field(
            "primary_read_bwc_num_seconds",
            TsValue::Long(self.primary_read_bwc.num_seconds),
        );
        p.add_field(
            "primary_read_bwc_num_occured",
            TsValue::Long(self.primary_read_bwc.num_occured),
        );

        p.add_field(
            "primary_read_from_dev_bwc_total_weight_in_kb",
            TsValue::Long(self.primary_read_from_dev_bwc.total_weight_in_kb),
        );
        p.add_field(
            "primary_read_from_dev_bwc_num_seconds",
            TsValue::Long(self.primary_read_from_dev_bwc.num_seconds),
        );
        p.add_field(
            "primary_read_from_dev_bwc_num_occured",
            TsValue::Long(self.primary_read_from_dev_bwc.num_occured),
        );

        p.add_field(
            "primary_write_bwc_total_weight_in_kb",
            TsValue::Long(self.primary_write_bwc.total_weight_in_kb),
        );
        p.add_field(
            "primary_write_bwc_num_seconds",
            TsValue::Long(self.primary_write_bwc.num_seconds),
        );
        p.add_field(
            "primary_write_bwc_num_occured",
            TsValue::Long(self.primary_write_bwc.num_occured),
        );

        p.add_field(
            "secondary_read_bwc_total_weight_in_kb",
            TsValue::Long(self.secondary_read_bwc.total_weight_in_kb),
        );
        p.add_field(
            "secondary_read_bwc_num_seconds",
            TsValue::Long(self.secondary_read_bwc.num_seconds),
        );
        p.add_field(
            "secondary_read_bwc_num_occured",
            TsValue::Long(self.secondary_read_bwc.num_occured),
        );

        p.add_field(
            "secondary_read_from_dev_bwc_total_weight_in_kb",
            TsValue::Long(self.secondary_read_from_dev_bwc.total_weight_in_kb),
        );
        p.add_field(
            "secondary_read_from_dev_bwc_num_seconds",
            TsValue::Long(self.secondary_read_from_dev_bwc.num_seconds),
        );
        p.add_field(
            "secondary_read_from_dev_bwc_num_occured",
            TsValue::Long(self.secondary_read_from_dev_bwc.num_occured),
        );

        p.add_field(
            "secondary_write_bwc_total_weight_in_kb",
            TsValue::Long(self.secondary_write_bwc.total_weight_in_kb),
        );
        p.add_field(
            "secondary_write_bwc_num_seconds",
            TsValue::Long(self.secondary_write_bwc.num_seconds),
        );
        p.add_field(
            "secondary_write_bwc_num_occured",
            TsValue::Long(self.secondary_write_bwc.num_occured),
        );

        p.add_field(
            "fwd_rebuild_read_bwc_total_weight_in_kb",
            TsValue::Long(self.fwd_rebuild_read_bwc.total_weight_in_kb),
        );
        p.add_field(
            "fwd_rebuild_read_bwc_num_seconds",
            TsValue::Long(self.fwd_rebuild_read_bwc.num_seconds),
        );
        p.add_field(
            "fwd_rebuild_read_bwc_num_occured",
            TsValue::Long(self.fwd_rebuild_read_bwc.num_occured),
        );

        p.add_field(
            "fwd_rebuild_write_bwc_total_weight_in_kb",
            TsValue::Long(self.fwd_rebuild_write_bwc.total_weight_in_kb),
        );
        p.add_field(
            "fwd_rebuild_write_bwc_num_seconds",
            TsValue::Long(self.fwd_rebuild_write_bwc.num_seconds),
        );
        p.add_field(
            "fwd_rebuild_write_bwc_num_occured",
            TsValue::Long(self.fwd_rebuild_write_bwc.num_occured),
        );

        p.add_field(
            "bck_rebuild_read_bwc_total_weight_in_kb",
            TsValue::Long(self.bck_rebuild_read_bwc.total_weight_in_kb),
        );
        p.add_field(
            "bck_rebuild_read_bwc_num_seconds",
            TsValue::Long(self.bck_rebuild_read_bwc.num_seconds),
        );
        p.add_field(
            "bck_rebuild_read_bwc_num_occured",
            TsValue::Long(self.bck_rebuild_read_bwc.num_occured),
        );

        p.add_field(
            "bck_rebuild_write_bwc_total_weight_in_kb",
            TsValue::Long(self.bck_rebuild_write_bwc.total_weight_in_kb),
        );
        p.add_field(
            "bck_rebuild_write_bwc_num_seconds",
            TsValue::Long(self.bck_rebuild_write_bwc.num_seconds),
        );
        p.add_field(
            "bck_rebuild_write_bwc_num_occured",
            TsValue::Long(self.bck_rebuild_write_bwc.num_occured),
        );

        p.add_field(
            "rebalance_read_bwc_total_weight_in_kb",
            TsValue::Long(self.rebalance_read_bwc.total_weight_in_kb),
        );
        p.add_field(
            "rebalance_read_bwc_num_seconds",
            TsValue::Long(self.rebalance_read_bwc.num_seconds),
        );
        p.add_field(
            "rebalance_read_bwc_num_occured",
            TsValue::Long(self.rebalance_read_bwc.num_occured),
        );

        p.add_field(
            "rebalance_write_bwc_total_weight_in_kb",
            TsValue::Long(self.rebalance_write_bwc.total_weight_in_kb),
        );
        p.add_field(
            "rebalance_write_bwc_num_seconds",
            TsValue::Long(self.rebalance_write_bwc.num_seconds),
        );
        p.add_field(
            "rebalance_write_bwc_num_occured",
            TsValue::Long(self.rebalance_write_bwc.num_occured),
        );

        p.add_field(
            "total_read_bwc_total_weight_in_kb",
            TsValue::Long(self.total_read_bwc.total_weight_in_kb),
        );
        p.add_field(
            "total_read_bwc_num_seconds",
            TsValue::Long(self.total_read_bwc.num_seconds),
        );
        p.add_field(
            "total_read_bwc_num_occured",
            TsValue::Long(self.total_read_bwc.num_occured),
        );

        p.add_field(
            "total_write_bwc_total_weight_in_kb",
            TsValue::Long(self.total_write_bwc.total_weight_in_kb),
        );
        p.add_field(
            "total_write_bwc_num_seconds",
            TsValue::Long(self.total_write_bwc.num_seconds),
        );
        p.add_field(
            "total_write_bwc_num_occured",
            TsValue::Long(self.total_write_bwc.num_occured),
        );

        p.add_field(
            "primary_read_from_rmcache_bwc_total_weight_in_kb",
            TsValue::Long(self.primary_read_from_rmcache_bwc.total_weight_in_kb),
        );
        p.add_field(
            "primary_read_from_rmcache_bwc_num_seconds",
            TsValue::Long(self.primary_read_from_rmcache_bwc.num_seconds),
        );
        p.add_field(
            "primary_read_from_rmcache_bwc_num_occured",
            TsValue::Long(self.primary_read_from_rmcache_bwc.num_occured),
        );

        p.add_field(
            "secondary_read_from_rmcache_bwc_total_weight_in_kb",
            TsValue::Long(self.secondary_read_from_rmcache_bwc.total_weight_in_kb),
        );
        p.add_field(
            "secondary_read_from_rmcache_bwc_num_seconds",
            TsValue::Long(self.secondary_read_from_rmcache_bwc.num_seconds),
        );
        p.add_field(
            "secondary_read_from_rmcache_bwc_num_seconds",
            TsValue::Long(self.secondary_read_from_rmcache_bwc.num_occured),
        );

        p.add_field(
            "norm_rebuild_read_bwc_total_weight_in_kb",
            TsValue::Long(self.norm_rebuild_read_bwc.total_weight_in_kb),
        );
        p.add_field(
            "norm_rebuild_read_bwc_num_seconds",
            TsValue::Long(self.norm_rebuild_read_bwc.num_seconds),
        );
        p.add_field(
            "norm_rebuild_read_bwc_num_occured",
            TsValue::Long(self.norm_rebuild_read_bwc.num_occured),
        );

        p.add_field(
            "norm_rebuild_write_bwc_total_weight_in_kb",
            TsValue::Long(self.norm_rebuild_write_bwc.total_weight_in_kb),
        );
        p.add_field(
            "norm_rebuild_write_bwc_num_seconds",
            TsValue::Long(self.norm_rebuild_write_bwc.num_seconds),
        );
        p.add_field(
            "norm_rebuild_write_bwc_num_occured",
            TsValue::Long(self.norm_rebuild_write_bwc.num_occured),
        );

        if let Some(vol_migration_read_bwc) = &self.vol_migration_read_bwc {
            p.add_field(
                "vol_migration_read_bwc_total_weight_in_kb",
                TsValue::Long(vol_migration_read_bwc.total_weight_in_kb),
            );
            p.add_field(
                "vol_migration_read_bwc_num_seconds",
                TsValue::Long(vol_migration_read_bwc.num_seconds),
            );
            p.add_field(
                "vol_migration_read_bwc_num_occured",
                TsValue::Long(vol_migration_read_bwc.num_occured),
            );
        }

        if let Some(vol_migration_write_bwc) = &self.vol_migration_write_bwc {
            p.add_field(
                "vol_migration_write_bwc_total_weight_in_kb",
                TsValue::Long(vol_migration_write_bwc.total_weight_in_kb),
            );
            p.add_field(
                "vol_migration_write_bwc_num_seconds",
                TsValue::Long(vol_migration_write_bwc.num_seconds),
            );
            p.add_field(
                "vol_migration_write_bwc_num_occured",
                TsValue::Long(vol_migration_write_bwc.num_occured),
            );
        }

        p.add_field(
            "user_data_read_bwc_total_weight_in_kb",
            TsValue::Long(self.user_data_read_bwc.total_weight_in_kb),
        );
        p.add_field(
            "user_data_read_bwc_num_seconds",
            TsValue::Long(self.user_data_read_bwc.num_seconds),
        );
        p.add_field(
            "user_data_read_bwc_num_occured",
            TsValue::Long(self.user_data_read_bwc.num_occured),
        );

        p.add_field(
            "user_data_write_bwc_total_weight_in_kb",
            TsValue::Long(self.user_data_write_bwc.total_weight_in_kb),
        );
        p.add_field(
            "user_data_write_bwc_num_seconds",
            TsValue::Long(self.user_data_write_bwc.num_seconds),
        );
        p.add_field(
            "user_data_write_bwc_num_occured",
            TsValue::Long(self.user_data_write_bwc.num_occured),
        );

        if let Some(user_data_trim_bwc) = &self.user_data_trim_bwc {
            p.add_field(
                "user_data_trim_bwc_total_weight_in_kb",
                TsValue::Long(user_data_trim_bwc.total_weight_in_kb),
            );
            p.add_field(
                "user_data_trim_bwc_num_seconds",
                TsValue::Long(user_data_trim_bwc.num_seconds),
            );
            p.add_field(
                "user_data_trim_bwc_num_occured",
                TsValue::Long(user_data_trim_bwc.num_occured),
            );
        }

        if let Some(user_data_sdc_read_latency) = &self.user_data_sdc_read_latency {
            p.add_field(
                "user_data_sdc_read_latency_total_weight_in_kb",
                TsValue::Long(user_data_sdc_read_latency.total_weight_in_kb),
            );
            p.add_field(
                "user_data_sdc_read_latency_num_seconds",
                TsValue::Long(user_data_sdc_read_latency.num_seconds),
            );
            p.add_field(
                "user_data_sdc_read_latency_num_occured",
                TsValue::Long(user_data_sdc_read_latency.num_occured),
            );
        }

        if let Some(user_data_sdc_write_latency) = &self.user_data_sdc_write_latency {
            p.add_field(
                "user_data_sdc_write_latency_total_weight_in_kb",
                TsValue::Long(user_data_sdc_write_latency.total_weight_in_kb),
            );
            p.add_field(
                "user_data_sdc_write_latency_num_seconds",
                TsValue::Long(user_data_sdc_write_latency.num_seconds),
            );
            p.add_field(
                "user_data_sdc_write_latency_num_occured",
                TsValue::Long(user_data_sdc_write_latency.num_occured),
            );
        }

        if let Some(user_data_sdc_trim_latency) = &self.user_data_sdc_trim_latency {
            p.add_field(
                "user_data_sdc_trim_latency_total_weight_in_kb",
                TsValue::Long(user_data_sdc_trim_latency.total_weight_in_kb),
            );
            p.add_field(
                "user_data_sdc_trim_latency_num_seconds",
                TsValue::Long(user_data_sdc_trim_latency.num_seconds),
            );
            p.add_field(
                "user_data_sdc_trim_latency_num_occured",
                TsValue::Long(user_data_sdc_trim_latency.num_occured),
            );
        }

        points.push(p);
        points
    }
}

#[test]
fn test_system_stats() {
    use std::fs::File;
    use std::io::Read;

    let mut f = File::open("tests/scaleio/system_statistics.json").unwrap();
    let mut buff = String::new();
    f.read_to_string(&mut buff).unwrap();
    println!("buff: {}", buff);

    let i: SystemStatistics = serde_json::from_str(&buff).unwrap();
    println!("result: {:#?}", i);

    let points = i.into_point(None, true);

    let mut f = File::open("tests/scaleio/system_statistics_v3.json").unwrap();
    let mut buff = String::new();
    f.read_to_string(&mut buff).unwrap();
    println!("buff: {}", buff);

    let i: SystemStatistics = serde_json::from_str(&buff).unwrap();
    println!("result: {:#?}", i);
}

#[derive(Clone, Deserialize, Debug)]
#[serde(rename_all = "camelCase")]
pub struct TieBreaker {
    pub openssl_version: String,
    #[serde(rename = "managementIPs")]
    pub management_ips: Vec<String>,
    pub ips: Vec<String>,
    pub version_info: String,
    pub role: String,
    pub status: Option<String>,
    pub name: String,
    pub id: String,
    pub port: u16,
}

#[derive(Clone, Deserialize, Debug)]
#[serde(rename_all = "camelCase")]
pub struct Window {
    threshold: u64,
    window_size_in_sec: u64,
}

fn get<T>(client: &reqwest::blocking::Client, config: &ScaleioConfig, api: &str) -> MetricsResult<T>
where
    T: DeserializeOwned + Debug,
{
    let res: Result<T, reqwest::Error> = client
        .get(&format!("https://{}/api/{}", config.endpoint, api))
        .basic_auth(config.user.clone(), Some(config.password.clone()))
        .send()?
        .error_for_status()?
        .json();
    debug!("deserialized: {:?}", res);
    Ok(res?)
}

// Connect to the metadata server and request a new api token
pub fn get_api_token(
    client: &reqwest::blocking::Client,
    config: &ScaleioConfig,
) -> MetricsResult<String> {
    let token = client
        .get(&format!("https://{}/api/login", config.endpoint))
        .basic_auth(config.user.clone(), Some(config.password.clone()))
        .send()?
        .error_for_status()?;
    let t = token.text()?;
    trace!("api token: {}", t);

    match api_token(t.as_bytes()) {
        IResult::Done(_, o) => Ok(o.into()),
        IResult::Incomplete(_) => Err(StorageError::new(format!(
            "Unable to parse api token {} from server",
            t
        ))),
        IResult::Error(e) => Err(StorageError::new(e.to_string())),
    }
}

#[test]
fn test_api_token_parser() {
    let raw_token = "\"YXV0b21hdGlvbjoxNTE1MTk4NjYzNDg0OjJiOWFhODhiYzliY2Y5O\
                     WU3OTc1OGVjMmM0MzgyZGE0\"";
    let expected = "YXV0b21hdGlvbjoxNTE1MTk4NjYzNDg0OjJiOWFhODhi\
                    YzliY2Y5OWU3OTc1OGVjMmM0MzgyZGE0";
    let res = api_token(raw_token.as_bytes());
    println!("parsed api_token: {:?}", res);
    assert_eq!(
        api_token(raw_token.as_bytes()),
        IResult::Done(&b""[..], expected)
    );
}

// We parse any value surrounded by quotes, ignoring all whitespaces around those
named!(
    api_token<&str>,
    ws!(delimited!(
        tag!("\""),
        map_res!(take_until!("\""), str::from_utf8),
        tag!("\"")
    ))
);

impl Scaleio {
    pub fn new(
        client: &reqwest::blocking::Client,
        mut config: ScaleioConfig,
    ) -> MetricsResult<Self> {
        let token = get_api_token(client, &config)?;
        config.password = token;
        Ok(Scaleio {
            client: client.clone(),
            config,
        })
    }
    // Get the basic cluster configuration
    pub fn get_configuration(&self) -> MetricsResult<SystemConfig> {
        // Ask scaleio for the system configuration information
        let sys_config = get::<SystemConfig>(&self.client, &self.config, "Configuration")?;
        Ok(sys_config)
    }

    // Dump all drive information.  Call get_sds_object afterwards to turn the sdsId into
    // more useful information
    pub fn get_drive_instances(&self, t: DateTime<Utc>) -> MetricsResult<Vec<TsPoint>> {
        let instances = get::<Vec<Instance>>(&self.client, &self.config, "types/Device/instances")
            .map(|instance| {
                let points: Vec<TsPoint> = instance
                    .iter()
                    .flat_map(|instance| instance.into_point(Some("scaleio_drive"), true))
                    .map(|mut point| {
                        point.timestamp = Some(t);
                        point
                    })
                    .collect();
                points
            })?;
        Ok(instances)
    }

    pub fn get_drive_ids(&self) -> MetricsResult<Vec<DriveId>> {
        let instance_ids = get::<Vec<Instance>>(
            &self.client,
            &self.config,
            "types/Device/instances",
        )
        .map(|instances| {
            let ids = instances
                .iter()
                .map(|instance| DriveId {
                    id: instance.id.clone(),
                    sds_id: instance.sds_id.clone(),
                    storage_pool_id: instance.storage_pool_id.clone().unwrap_or(String::new()),
                })
                .collect::<Vec<DriveId>>();
            ids
        })?;
        Ok(instance_ids)
    }

    pub fn get_sds_ids(&self) -> MetricsResult<Vec<String>> {
        let sds_ids = get::<Vec<SdsObject>>(&self.client, &self.config, "types/Sds/instances")
            .map(|sds_objects| {
                let ids = sds_objects
                    .iter()
                    .map(|sds| sds.id.clone())
                    .collect::<Vec<String>>();
                ids
            })?;

        Ok(sds_ids)
    }

    pub fn get_sds_statistics(
        &self,
        t: DateTime<Utc>,
        sds_id: &str,
    ) -> MetricsResult<Vec<TsPoint>> {
        let instance_statistics = get::<SdsStatistics>(
            &self.client,
            &self.config,
            &format!("instances/Sds::{}/relationships/Statistics", sds_id),
        )
        .map(|instance| {
            let points: Vec<TsPoint> = instance
                .into_point(Some("scaleio_sds_stat"), true)
                .iter_mut()
                .map(|point| {
                    point.timestamp = Some(t);
                    point.add_tag("sds_id", TsValue::String(sds_id.to_string()));
                    point.clone()
                })
                .collect();
            points
        })?;

        Ok(instance_statistics)
    }

    //ids is (device_id, sds_id, storage_pool_id)
    pub fn get_drive_statistics(
        &self,
        t: DateTime<Utc>,
        ids: &DriveId,
    ) -> MetricsResult<Vec<TsPoint>> {
        if ids.storage_pool_id == "NaN".to_string() || ids.storage_pool_id.is_empty() {
            return Ok(vec![]);
        }
        let instance_statistics = get::<DeviceStatistics>(
            &self.client,
            &self.config,
            &format!("instances/Device::{}/relationships/Statistics", ids.id),
        )
        .map(|instance| {
            let points: Vec<TsPoint> = instance
                .into_point(Some("scaleio_drive_stat"), true)
                .into_iter()
                .map(|mut point| {
                    point.timestamp = Some(t);
                    point.add_tag("device_id", TsValue::String(ids.id.to_string()));
                    point.add_tag("sds_id", TsValue::String(ids.sds_id.to_string()));
                    point.add_tag(
                        "storage_pool_id",
                        TsValue::String(ids.storage_pool_id.to_string()),
                    );
                    point
                })
                .collect();
            points
        })?;

        Ok(instance_statistics)
    }

    // Get all the drive stats.  This hashmap is referenced by sdsId.
    pub fn get_drive_stats(&self) -> MetricsResult<DeviceSelectedStatisticsResponse> {
        let stats_req = SelectedStatisticsRequest {
            selected_statistics_list: vec![StatsRequest {
                req_type: StatsRequestType::Device,
                all_ids: vec![],
                properties: vec![
                    // TODO: Change this into an enum
                    "fixedReadErrorCount".into(),
                    "avgReadSizeInBytes".into(),
                    "avgWriteSizeInBytes".into(),
                    "avgReadLatencyInMicrosec".into(),
                    "avgWriteLatencyInMicrosec".into(),
                ],
            }],
        };

        // Contact scaleio metadata server and parse the results
        // back into json.  If the call isn't an http success result
        // then return an error
        let resp = self
            .client
            .post(&format!(
                "https://{}/api/instances/querySelectedStatistics",
                self.config.endpoint
            ))
            .header(CONTENT_TYPE, "application/json")
            .basic_auth(&self.config.user, Some(&self.config.password))
            .json(&stats_req)
            .send()?
            .error_for_status()?;
        let json_resp: DeviceSelectedStatisticsResponse = resp.json()?;
        Ok(json_resp)
    }

    /// Gets all instances
    pub fn get_instances(&self) -> MetricsResult<()> {
        let instances = self
            .client
            .get(&format!("https://{}/api/instances", self.config.endpoint,))
            .basic_auth(&self.config.user, Some(&self.config.password))
            .send()?
            .error_for_status()?
            .text()?;
        println!("instances: {}", instances);

        Ok(())
    }

    pub fn get_pool_info(&self, pool_id: &str) -> MetricsResult<PoolInstanceResponse> {
        let pool_info = get::<PoolInstanceResponse>(
            &self.client,
            &self.config,
            &format!("instances/StoragePool::{}", pool_id),
        )?;
        Ok(pool_info)
    }

    pub fn get_pool_stats(&self) -> MetricsResult<ClusterSelectedStatisticsResponse> {
        let version = self.get_version()?;
        let stats_req: SelectedStatisticsRequest;
        if version >= "3.0".to_string() {
            stats_req = SelectedStatisticsRequest {
                selected_statistics_list: vec![StatsRequest {
                    req_type: StatsRequestType::StoragePool,
                    all_ids: vec![],
                    properties: vec![
                        "numOfDevices".into(),
                        "numOfVolumes".into(),
                        "capacityLimitInKb".into(),
                        "thickCapacityInUseInKb".into(),
                        "netThinUserDataCapacityInKb".into(),// thinCapacityInUseInKb is deprecated"thinCapacityInUseInKb".into(),
                        "primaryReadBwc".into(),
                        "primaryWriteBwc".into(),
                        "secondaryReadBwc".into(),
                        "secondaryWriteBwc".into(),
                        "totalReadBwc".into(),
                        "totalWriteBwc".into(),
                        "thinCapacityAllocatedInKm".into(),
                    ],
                }],
            };
        } else {
            stats_req = SelectedStatisticsRequest {
                selected_statistics_list: vec![StatsRequest {
                    req_type: StatsRequestType::StoragePool,
                    all_ids: vec![],
                    properties: vec![
                        "numOfDevices".into(),
                        "numOfVolumes".into(),
                        "capacityLimitInKb".into(),
                        "thickCapacityInUseInKb".into(),
                        "thinCapacityInUseInKb".into(),
                        "primaryReadBwc".into(),
                        "primaryWriteBwc".into(),
                        "secondaryReadBwc".into(),
                        "secondaryWriteBwc".into(),
                        "totalReadBwc".into(),
                        "totalWriteBwc".into(),
                        "thinCapacityAllocatedInKm".into(),
                    ],
                }],
            };
        }
        

        // Contact scaleio metadata server and parse the results
        // back into json.  If the call isn't an http success result
        // then return an error
        let resp = self
            .client
            .post(&format!(
                "https://{}/api/instances/querySelectedStatistics",
                self.config.endpoint
            ))
            .header(CONTENT_TYPE, "application/json")
            .basic_auth(&self.config.user, Some(&self.config.password))
            .json(&stats_req)
            .send()?
            .error_for_status()?;
        let json_resp: ClusterSelectedStatisticsResponse = resp.json()?;
        Ok(json_resp)
    }

    pub fn get_sdc_stats(&self) -> MetricsResult<Vec<TsPoint>> {
        let stats_req = SelectedStatisticsRequest {
            selected_statistics_list: vec![StatsRequest {
                req_type: StatsRequestType::Sdc,
                all_ids: vec![],
                properties: vec![
                    "userDataReadBwc".into(),
                    "userDataWriteBwc".into(),
                    "volumeIds".into(),
                    "numOfMappedVolumes".into(),
                ],
            }],
        };
        let resp = self
            .client
            .post(&format!(
                "https://{}/api/instances/querySelectedStatistics",
                self.config.endpoint
            ))
            .header(CONTENT_TYPE, "application/json")
            .basic_auth(&self.config.user, Some(&self.config.password))
            .json(&stats_req)
            .send()?
            .error_for_status()?;
        debug!("deserialized: {:?}", resp);
        let json_resp: SdcSelectedStatisticsResponse = resp.json()?;
        Ok(json_resp.into_point(Some("scaleio_sdc_stats"), true))
    }

    pub fn get_sdc_objects(
        &self,
        system_id: &str,
        t: DateTime<Utc>,
    ) -> MetricsResult<Vec<TsPoint>> {
        let sdc_info = get::<Vec<Sdc>>(
            &self.client,
            &self.config,
            &format!("instances/System::{}/relationships/Sdc", system_id),
        )
        .map(|sdc_objects| {
            let points: Vec<TsPoint> = sdc_objects
                .iter()
                .flat_map(|sdc| sdc.into_point(Some("scaleio_sdc"), true))
                .map(|mut point| {
                    point.timestamp = Some(t);
                    point
                })
                .collect();
            points
        })?;
        Ok(sdc_info)
    }

    // Use this to gather more information about the sds device like
    // ip address, state, storage server attached to, etc
    pub fn get_sds_object(&self, sds_id: &str) -> MetricsResult<SdsObject> {
        let sds_object = get::<SdsObject>(
            &self.client,
            &self.config,
            &format!("instances/Sds::{}", sds_id),
        )?;
        Ok(sds_object)
    }

    pub fn get_sds_objects(&self, t: DateTime<Utc>) -> MetricsResult<Vec<TsPoint>> {
        let sds_info = get::<Vec<SdsObject>>(&self.client, &self.config, "types/Sds/instances")
            .map(|sds_objects| {
                let points: Vec<TsPoint> = sds_objects
                    .iter()
                    .flat_map(|sds| sds.into_point(Some("scaleio_sds"), true))
                    .map(|mut point| {
                        point.timestamp = Some(t);
                        point
                    })
                    .collect();
                points
            })?;
        Ok(sds_info)
    }

    pub fn get_system_stats(
        &self,
        system_id: &str,
        t: DateTime<Utc>,
    ) -> MetricsResult<Vec<TsPoint>> {
        let systemstats = get::<SystemStatistics>(
            &self.client,
            &self.config,
            &format!("instances/System::{}/relationships/Statistics", system_id),
        )
        .map(|system_stats| {
            let points: Vec<TsPoint> = system_stats
                .into_point(Some("scaleio_sys_stats"), true)
                .into_iter()
                .map(|mut point| {
                    point.timestamp = Some(t);
                    point.add_tag("sys_id", TsValue::String(system_id.to_string()));
                    point
                })
                .collect();
            points
        })?;
        Ok(systemstats)
    }

    pub fn get_system(&self, system_id: &str) -> MetricsResult<System> {
        let system = get::<System>(
            &self.client,
            &self.config,
            &format!("instances/System::{}", system_id),
        )?;
        Ok(system)
    }

    pub fn get_systems(&self) -> MetricsResult<Vec<System>> {
        let systems = get::<Vec<System>>(&self.client, &self.config, "types/System/instances")?;
        Ok(systems)
    }

    pub fn get_version(&self) -> MetricsResult<String> {
        let version = self
            .client
            .get(&format!("https://{}/api/version", self.config.endpoint))
            .basic_auth(&self.config.user, Some(&self.config.password))
            .send()?
            .error_for_status()?
            .text()?;
        Ok(version)
    }

    pub fn get_volumes(&self, t: DateTime<Utc>) -> MetricsResult<Vec<TsPoint>> {
        let sds_vols = get::<Vec<SdsVolume>>(&self.client, &self.config, "types/Volume/instances")
            .map(|sds_vols| {
                let points: Vec<TsPoint> = sds_vols
                    .iter()
                    .flat_map(|vol| vol.into_point(Some("scaleio_volume"), true))
                    .map(|mut point| {
                        point.timestamp = Some(t);
                        point
                    })
                    .collect();
                points
            })?;
        Ok(sds_vols)
    }

    /// Creates a volume on the given endpoint using the credentials specified
    /// in the config file. Automatically selects a storage pool
    /// vol_name_prefix refers to the tracking ID/ticket ID of the request
    pub fn create_volume(
        &self,
        vol_name_prefix: &str,
        requested_size_in_kb: u64,
        num_of_luns: usize,
        mut spare_cutoff: u8,
    ) -> MetricsResult<Vec<String>> {
        // Set minimum cut off
        if spare_cutoff <= 10 {
            spare_cutoff = 10
        }

        // First, get a list of available pools
        let storage_pools = get::<Vec<PoolInstanceResponse>>(
            &self.client,
            &self.config,
            "types/StoragePool/instances",
        )?;

        // don't need storage_pools later on, OK to move
        let pool_ids: Vec<String> = identify_ideal_pools(storage_pools, num_of_luns, spare_cutoff)?;

        // Could be more defensive and check if pool_ids is empty.
        // identify_ideal_pools() should ideally return an error in that case.
        // So, skip that check.
        if pool_ids.len() < num_of_luns {
            debug!(
                "Cannot create volumes in {} pools, creating in {} instead",
                num_of_luns,
                pool_ids.len()
            );
        }
        // Create each volume with sizes balanced over pools
        let each_vol_size_in_kb = requested_size_in_kb / (pool_ids.len() as u64);

        let mut volume_ids: Vec<String> = Vec::new();

        for (vol_num, pool_id) in pool_ids.iter().enumerate() {
            debug!(
                "Creating volume of size {} in pool with ID {}",
                each_vol_size_in_kb,
                pool_id.to_string()
            );
            let vol_creation_req = VolumeRequest::new(
                each_vol_size_in_kb,
                pool_id.to_string(),
                format!("{}_{}", vol_name_prefix, vol_num),
            );
            // post a request to endpoint to create a volume. If call isn't
            // an http success result, return an error. Return is newly created volume ID
            let vol_creation_resp = self
                .client
                .post(&format!(
                    "https://{}/api/types/Volume/instances",
                    self.config.endpoint
                ))
                .header(CONTENT_TYPE, "application/json")
                .basic_auth(&self.config.user, Some(&self.config.password))
                .json(&vol_creation_req)
                .send()?
                .error_for_status()?;
            let json_resp: String = vol_creation_resp.json()?;
            volume_ids.push(json_resp);
        }

        // Did we succeed in creating as many as intended?
        if volume_ids.len() != pool_ids.len() {
            debug!(
                "Created only {} volumes. {} intended",
                volume_ids.len(),
                pool_ids.len()
            );
            debug!("Request is not met in full");
            // TODO: Rollback/delete these volumes without mapping?
        }
        Ok(volume_ids)
    }

    /// Returns the sdcId corresponding to the given name
    fn get_sdc_id_from_name(&self, sdc_name: &str) -> MetricsResult<String> {
        // get a list of all sdc's, filter entry that matches sdc_name
        // and return corresponding sdc_id

        debug!("Retrieving SDC ID for {}", sdc_name);
        let sdc_info = get::<Vec<Sdc>>(&self.client, &self.config, "api/types/Sdc/instances").map(
            |sdc_objects| {
                let ids: Vec<String> = sdc_objects
                    .iter()
                    .filter(|sdc| match sdc.name {
                        Some(ref name) => name == sdc_name,
                        None => false,
                    })
                    .map(|sdc| sdc.id.clone())
                    .collect::<Vec<String>>();
                ids
            },
        )?;

        if !sdc_info.is_empty() {
            if let Some(id) = sdc_info.get(0) {
                Ok(id.to_string())
            } else {
                Err(StorageError::new(format!(
                    "SDC ID not found for {}",
                    sdc_name
                )))
            }
        } else {
            Err(StorageError::new(format!(
                "SDC ID not found for {}",
                sdc_name
            )))
        }
    }

    /// Maps all the volumes in the list to the given sdc
    /// Also sets iops and bandwidth limits
    pub fn map_volumes(&self, volume_ids: &[String], sdc_name: &str) -> MetricsResult<bool> {
        // Get sdc_id from sdc_name
        let sdc_id = self.get_sdc_id_from_name(sdc_name)?;
        debug!("SDC ID for {} is {}", sdc_name, sdc_id);

        for vol_id in volume_ids {
            debug!("Mapping {} to {}", vol_id, sdc_id);

            let mut sdc_map = HashMap::new();
            sdc_map.insert("sdcId", sdc_id.clone());

            // TODO: allow multiple mappings?

            // Returns only http status of success or failure
            let mut _resp = self
                .client
                .post(&format!(
                    "https://{}/api/instances/Volume::{}/action/addMappedSdc",
                    self.config.endpoint, vol_id
                ))
                .header(CONTENT_TYPE, "application/json")
                .basic_auth(&self.config.user, Some(&self.config.password))
                .json(&sdc_map)
                .send()?
                .error_for_status()?;

            let mut sdc_limits = HashMap::new();
            sdc_limits.insert("sdcId", sdc_id.clone());

            if let Some(limit) = &self.config.bandwidth_limit {
                sdc_limits.insert("bandwidthLimitInKbps", limit.to_string());
            } else {
                sdc_limits.insert("bandwidthLimitInKbps", "0".to_string());
            }
            if let Some(limit) = &self.config.iops_limit {
                sdc_limits.insert("iopsLimit", limit.to_string());
            } else {
                sdc_limits.insert("iopsLimit", "0".to_string());
            }

            debug!("Adding bandwidth limits to volume with ID {}", vol_id);
            let mut _resp = self
                .client
                .post(&format!(
                    "https://{}/api/instances/Volume::{}/action/setMappedSdcLimits",
                    self.config.endpoint, vol_id
                ))
                .header(CONTENT_TYPE, "application/json")
                .basic_auth(&self.config.user, Some(&self.config.password))
                .json(&sdc_limits)
                .send()?
                .error_for_status()?;
        }
        Ok(true)
    }
}

#[derive(Serialize, Debug)]
pub enum VolumeRequestType {
    ThinProvisioned,
    ThickProvisioned,
}

#[derive(Serialize, Debug)]
#[serde(rename_all = "camelCase")]
pub struct VolumeRequest {
    pub volume_size_in_kb: String,
    pub storage_pool_id: String,
    pub name: String,
    pub volume_type: VolumeRequestType,
    pub use_rmcache: bool,
}

impl VolumeRequest {
    fn new(volume_size_int: u64, storage_pool_id: String, name: String) -> VolumeRequest {
        VolumeRequest {
            volume_size_in_kb: volume_size_int.to_string(),
            storage_pool_id,
            name,
            volume_type: VolumeRequestType::ThinProvisioned,
            use_rmcache: true,
        }
    }
}
/// Finds the ideal pools where volumes need to be created.
/// Returns a vector of pool_ids, will never return an empty list
/// Available space and percent provisioned are considered
/// when identifying the pools.
fn identify_ideal_pools(
    mut storage_pools: Vec<PoolInstanceResponse>,
    num_of_pools: usize,
    spare_cutoff: u8,
) -> MetricsResult<Vec<String>> {
    if !storage_pools.is_empty() {
        let mut ids: Vec<String> = Vec::new();

        // Retain only those pools which pass the cutoff
        storage_pools.retain(|each| each.spare_percentage > spare_cutoff);
        if storage_pools.is_empty() {
            // None have enough spare space
            return Err(StorageError::new(format!(
                "All storage pools are above
                                    cutoff of {}%",
                spare_cutoff
            )));
        }
        // Now reverse sort storage_pools based on the 'spare_percentage' field
        storage_pools.sort_unstable_by(|a, b| b.spare_percentage.cmp(&a.spare_percentage));

        let available_pools: usize = if storage_pools.len() < num_of_pools {
            storage_pools.len()
        } else {
            num_of_pools
        };

        for i in 0..available_pools {
            if let Some(element) = storage_pools.get(i) {
                let pool_id = &element.id;
                ids.push(pool_id.to_string());
            }
        }
        if !ids.is_empty() {
            Ok(ids)
        } else {
            // storage_pools is not empty, but did not find any elements?
            Err(StorageError::new(
                "Failed to identify ideal pool to create volume".to_string(),
            ))
        }
    } else {
        Err(StorageError::new("No storage pools found".to_string()))
    }
}

/* Uncomment this when this test should run
#[test]
fn test_create_and_map_volume() {
    use self::serde_json;
    use self::simplelog::{Config, TermLogger};
    use std::fs::File;
    use std::io::{Error as ioError, ErrorKind};

    // read config file
    TermLogger::new(log::LevelFilter::Debug, Config::default()).unwrap();
    let config_file = "/newDevice/tests/scaleio_wc.json".to_string();
    let config_file_fd = File::open(&config_file).unwrap();

    let config: serde_json::Value = serde_json::from_reader(config_file_fd)
        .map_err(|e| ioError::new(ErrorKind::InvalidData, e.to_string()))
        .unwrap();

    debug!("Read file");
    let mut scaleio_config = ScaleioConfig {
        user: config["username"]
            .as_str()
            .expect("User name is missing")
            .to_string(),
        password: config["password"]
            .as_str()
            .expect("password is missing")
            .to_string(),
        endpoint: config["endpoint"]
            .as_str()
            .expect("endpoint is missing")
            .to_string(),
        region: config["region"]
            .as_str()
            .expect("region is missing")
            .to_string(),
        bandwidth_limit: {
            if let Some(b) = config["bandwidth"].as_u64() {
                Some(b)
            } else {
                // unspecified, set unlimited
                Some(0)
            }
        },
        iops_limit: {
            if let Some(c) = config["iops"].as_u64() {
                Some(c)
            } else {
                // unspecified, set unlimited
                Some(0)
            }
        },
        certificate: None,
    };

    debug!("Config is {:#?}", scaleio_config);
    let vol_size: u64 = config["total_size"].as_u64().unwrap();
    let luns = config["no_of_luns"].as_u64().unwrap();
    let sdc_hostname = config["sdc_hostname"]
        .as_str()
        .expect("SDC hostname is missing");
    let spare_cutoff: u8 = config["spare_cutoff"].as_u8().unwrap();

    let web_client = reqwest::blocking::Client::builder().build().unwrap();

    let token = get_api_token(&web_client, &scaleio_config).unwrap();
    // valid 10 mins
    scaleio_config.password = token;

    let vols = create_volume(
        &web_client,
        &scaleio_config,
        "LIBTEST",
        vol_size,
        luns as usize,
        spare_cutoff,
    ).unwrap();
    println!("{:#?}", vols);

    map_volumes(&web_client, &scaleio_config, vols, &sdc_hostname).unwrap();
} */<|MERGE_RESOLUTION|>--- conflicted
+++ resolved
@@ -614,7 +614,6 @@
             "thick_capacity_in_use_in_kb",
             TsValue::Long(self.thick_capacity_in_use_in_kb),
         );
-<<<<<<< HEAD
 
         if let Some(thin_capacity_in_use_in_kb) = self.thin_capacity_in_use_in_kb {
             p.add_field(
@@ -627,12 +626,6 @@
                 p.add_field("thin_capacity_in_use_in_kb", TsValue::Long(net_thin_user_data_capacity_in_kb * 2))
             }
         }
-=======
-        p.add_field(
-            "thin_capacity_in_use_in_kb",
-            TsValue::Long(self.thin_capacity_in_use_in_kb),
-        );
->>>>>>> ea4591e4
 
         p.add_field(
             "thin_capacity_allocated_in_km",
@@ -1766,7 +1759,7 @@
     Ratio {
         compressed_data_compression_ratio: Option<u64>,
     },
-<<<<<<< HEAD
+
 }
 
 #[derive(Debug, Deserialize)]
@@ -1778,8 +1771,6 @@
     Ratio {
         compressed_ratio: Option<f64>,
     },
-=======
->>>>>>> ea4591e4
 }
 
 #[derive(Debug, Deserialize)]
