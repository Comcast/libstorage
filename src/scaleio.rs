//! Scaleio Definitions:
//! SDS: the SDS is defined as the ScaleIO Data Server. The SDS is
//! the software component that contributes local storage space to an
//! aggregated pool of storage within the ScaleIO virtual SAN.
//! SDC: ScaleIO Data Client. A  lightweight device driver that exposes ScaleIO
//! shared block volumes to applications.
//! MDM: ScaleIO Meta Data Manager.  Manages, configures and monitors the ScaleIO system

/**
* Copyright 2019 Comcast Cable Communications Management, LLC
*
* Licensed under the Apache License, Version 2.0 (the "License");
* you may not use this file except in compliance with the License.
* You may obtain a copy of the License at
*
* http://www.apache.org/licenses/LICENSE-2.0
*
* Unless required by applicable law or agreed to in writing, software
* distributed under the License is distributed on an "AS IS" BASIS,
* WITHOUT WARRANTIES OR CONDITIONS OF ANY KIND, either express or implied.
* See the License for the specific language governing permissions and
* limitations under the License.
*
* SPDX-License-Identifier: Apache-2.0
*/
use crate::deserialize_string_or_int;
use crate::error::{MetricsResult, StorageError};
use crate::ir::{TsPoint, TsValue};
use crate::IntoPoint;

use std::collections::HashMap;
use std::fmt::Debug;
use std::net::IpAddr;
use std::str;

use chrono::offset::Utc;
use chrono::DateTime;
use log::{debug, trace};
use nom::IResult;
use reqwest::header::CONTENT_TYPE;
use serde::de::DeserializeOwned;

#[derive(Clone, Deserialize, Debug)]
pub struct ScaleioConfig {
    /// The scaleio endpoint to use
    pub endpoint: String,
    pub user: String,
    /// This gets replaced with the token at runtime
    pub password: String,
    /// Optional certificate file to use against the server
    /// der encoded
    pub certificate: Option<String>,
    /// The region this cluster is located in
    pub region: String,
    /// bandwidth limits for new volumes in this cluster
    pub bandwidth_limit: Option<u64>,
    /// iops limit for new volumes in this cluster
    pub iops_limit: Option<u64>,
}

pub struct Scaleio {
    client: reqwest::Client,
    config: ScaleioConfig,
}

#[test]
fn test_get_system_config() {
    use std::fs::File;
    use std::io::Read;

    let mut f = File::open("tests/scaleio/system_config.json").unwrap();
    let mut buff = String::new();
    f.read_to_string(&mut buff).unwrap();

    let i: SystemConfig = serde_json::from_str(&buff).unwrap();
    println!("result: {:#?}", i);
}

#[serde(rename_all = "camelCase")]
#[derive(Deserialize, Debug)]
pub struct SystemConfig {
    pub system_id: String,
    pub mdm_port: String,
    pub snmp_resend_frequency: String,
    pub snmp_sampling_frequency: String,
    pub features_enable_snmp: String,
    pub cipher_suites: Option<String>,
    #[serde(rename = "featuresEnableIM")]
    pub features_enable_im: String,
    pub snmp_port: String,
    pub bypass_certificate_check: String,
    pub mdm_username: String,
    pub mdm_addresses: Vec<String>,
    pub snmp_traps_receiver_ips: Option<Vec<String>>,
    pub allow_non_secure_communication: String,
}

// BWC=Bandwidth Calculation
#[serde(rename_all = "camelCase")]
#[derive(Clone, Deserialize, Debug)]
pub struct BWC {
    pub total_weight_in_kb: u64,
    pub num_occured: u64,
    pub num_seconds: u64,
}

impl BWC {
    // Calculate IOPS
    fn iops(self) -> u64 {
        self.num_occured.checked_div(self.num_occured).unwrap_or(0)
    }
    // Calculate Bandwidth
    fn bandwidth(self) -> u64 {
<<<<<<< HEAD
        self.total_weight_in_kb.checked_div(self.num_seconds).unwrap_or(0)
    }
    // Calculate IO Size or Latency: totalWeightIn* / numOccured
    fn iosize_or_latency(self) -> u64 {
        self.total_weight_in_kb.checked_div(self.num_occured).unwrap_or(0)
=======
        self.total_weight_in_kb
            .checked_div(self.num_seconds)
            .unwrap_or(0)
    }
    // Calculate IO Size or Latency: totalWeightIn* / numOccured
    fn iosize_or_latency(self) -> u64 {
        self.total_weight_in_kb
            .checked_div(self.num_occured)
            .unwrap_or(0)
>>>>>>> b55e5bb5
    }
    // Calculate the average kb/s from the fields
    fn average(&self) -> u64 {
        let avg = self
            .total_weight_in_kb
            .checked_div(self.num_occured)
            .unwrap_or(0);
        avg.checked_div(self.num_seconds).unwrap_or(0)
    }
}

#[serde(rename_all = "camelCase")]
#[derive(Clone, Deserialize, Debug)]
pub struct CertificateInfo {
    subject: String,
    issuer: String,
    valid_from: String,
    valid_to: String,
    thumbprint: String,
    valid_from_asn1_format: String,
    valid_to_asn1_format: String,
}

#[serde(rename_all = "camelCase")]
#[derive(Clone, Deserialize, Debug, IntoPoint)]
pub struct OscillatingCounterWindow {
    pub threshold: Option<i64>,
    pub window_size_in_sec: Option<i64>,
    pub last_oscillation_count: Option<i64>,
    pub last_oscillationi_time: Option<u64>,
    pub max_failures_count: Option<i64>,
    pub max_failures_time: Option<u64>,
    pub fixed_read_error_count: Option<u64>,
    pub avg_read_size_in_bytes: Option<u64>,
    pub avg_write_size_in_bytes: Option<u64>,
    pub avg_read_latency_in_microsec: Option<u64>,
    pub avg_write_latency_in_microsec: Option<u64>,
    pub capacity_in_use_in_kb: Option<u64>,
    pub thick_capacity_in_use_in_kb: Option<u64>,
    pub thin_capacity_in_use_in_kb: Option<u64>,
    pub snap_capacity_in_use_in_kb: Option<u64>,
    pub snap_capacity_in_use_occupied_in_kb: Option<u64>,
    pub unreachable_unused_capacity_in_kb: Option<u64>,
    pub protected_vac_in_kb: Option<u64>,
    pub degraded_healthy_vac_in_kb: Option<u64>,
    pub degraded_failed_vac_in_kb: Option<u64>,
    pub failed_vac_in_kb: Option<u64>,
    pub in_use_vac_in_kb: Option<u64>,
    pub active_moving_in_fwd_rebuild_jobs: Option<u64>,
    pub pending_moving_in_fwd_rebuild_jobs: Option<u64>,
    pub active_moving_out_fwd_rebuild_jobs: Option<u64>,
    pub pending_moving_out_fwd_rebuild_jobs: Option<u64>,
    pub active_moving_in_bck_rebuild_jobs: Option<u64>,
    pub pending_moving_in_bck_rebuild_jobs: Option<u64>,
    pub active_moving_out_bck_rebuild_jobs: Option<u64>,
    pub pending_moving_out_bck_rebuild_jobs: Option<u64>,
    pub active_moving_in_rebalance_jobs: Option<u64>,
    pub pending_moving_in_rebalance_jobs: Option<u64>,
    pub active_moving_rebalance_jobs: Option<u64>,
    pub pending_moving_rebalance_jobs: Option<u64>,
    pub primary_vac_in_kb: Option<u64>,
    pub secondary_vac_in_kb: Option<u64>,
    pub primary_read_bwc: Option<BWC>,
    pub primary_read_from_dev_bwc: Option<BWC>,
    pub primary_write_bwc: Option<BWC>,
    pub secondary_read_bwc: Option<BWC>,
    pub secondary_read_from_dev_bwc: Option<BWC>,
    pub secondary_write_bwc: Option<BWC>,
    pub total_read_bwc: Option<BWC>,
    pub total_write_bwc: Option<BWC>,
    pub fwd_rebuild_read_bwc: Option<BWC>,
    pub fwd_rebuild_write_bwc: Option<BWC>,
    pub bck_rebuild_read_bwc: Option<BWC>,
    pub bck_rebuild_write_bwc: Option<BWC>,
    pub rebalance_read_bwc: Option<BWC>,
    pub rebalance_write_bwc: Option<BWC>,
    pub background_scan_compare_count: Option<u64>,
    pub background_scanned_in_mb: Option<u64>,
    pub thin_capacity_allocated_in_km: Option<u64>,
    pub rm_pending_allocated_in_kb: Option<u64>,
    pub semi_protected_vac_in_kb: Option<u64>,
    pub in_maintenance_vac_in_kb: Option<u64>,
    pub active_moving_in_norm_rebuild_jobs: Option<u64>,
    pub active_moving_out_norm_rebuild_jobs: Option<u64>,
    pub pending_moving_in_norm_rebuild_jobs: Option<u64>,
    pub pending_moving_out_normrebuild_jobs: Option<u64>,
    pub primary_read_from_rmcache_bwc: Option<BWC>,
    pub secondary_read_from_rmcache_bwc: Option<BWC>,
    pub norm_rebuild_read_bwc: Option<BWC>,
    pub norm_rebuild_write_bwc: Option<BWC>,
    pub rfcache_reads_received: Option<u64>,
    pub rfcache_writes_received: Option<u64>,
    pub rfcache_avg_read_time: Option<u64>,
    pub rfcache_avg_write_time: Option<u64>,
    pub rfcache_source_device_reads: Option<u64>,
    pub rfcache_source_device_writes: Option<u64>,
    pub rfache_read_hit: Option<u64>,
    pub rfcache_read_miss: Option<u64>,
    pub rfcache_write_miss: Option<u64>,
    pub rfcache_ios_skipped: Option<u64>,
    pub rfcache_reads_skipped: Option<u64>,
    pub rfcache_reads_skipped_aligned_size_too_large: Option<u64>,
    pub rfcache_reads_skipped_max_io_size: Option<u64>,
    pub rfcache_reads_skipped_heavy_load: Option<u64>,
    pub rfcache_reads_skipped_stuck_io: Option<u64>,
    pub rfcache_reads_skipped_low_resources: Option<u64>,
    pub rfcache_reads_skipped_internal_error: Option<u64>,
    pub rfcache_reads_skipped_lock_ios: Option<u64>,
    pub rfcache_writes_skipped_max_io_size: Option<u64>,
    pub rfcache_writes_skipped_heavy_load: Option<u64>,
    pub rfcache_writes_skipped_stuck_io: Option<u64>,
    pub rfcache_writes_skipped_low_resources: Option<u64>,
    pub rfcache_writes_skipped_internal_error: Option<u64>,
    pub rfcache_writes_skipped_cache_miss: Option<u64>,
    pub rfcache_skipped_unlined_write: Option<u64>,
    pub rfcache_io_errors: Option<u64>,
    pub rfcache_reads_from_cache: Option<u64>,
    pub rfcache_ios_outstanding: Option<u64>,
    pub rfcache_reads_pending: Option<u64>,
    pub rfcache_write_pending: Option<u64>,
}

#[serde(rename_all = "camelCase")]
#[derive(Clone, Deserialize, Debug)] 
pub struct FailureCounter {
    pub short_window: Window,
    pub medium_window: Option<Window>,
    pub long_window: Option<Window>,
}

#[serde(rename_all = "camelCase")]
#[derive(Clone, Deserialize, Debug)] // v3 look for OscillatingCounter
pub struct Successfulio {
    pub short_window: Option<OscillatingCounterWindow>,
    pub medium_window: Option<OscillatingCounterWindow>,
    pub long_window: Option<OscillatingCounterWindow>,
}

#[derive(Clone, Deserialize, Debug)]
pub struct Link {
    pub rel: String,
    pub href: String,
}

#[derive(Deserialize, Debug)]
pub enum AuthenticationError {
    None,
    General,
    ErrorLoadingOpenssl,
    ErrorLoadingCertificate,
    VerificationError,
    ErrorLoadingAuthenticationInMdm,
    Open,
    #[serde(rename = "sslVerionTooLong")]
    SslVerionTooLong,
}

impl ToString for AuthenticationError {
    fn to_string(&self) -> String {
        match *self {
            AuthenticationError::None => "None".into(),
            AuthenticationError::General => "General".into(),
            AuthenticationError::ErrorLoadingOpenssl => "ErrorLoadingOpenssl".into(),
            AuthenticationError::ErrorLoadingCertificate => "ErrorLoadingCertificiate".into(),
            AuthenticationError::VerificationError => "VerificationError".into(),
            AuthenticationError::ErrorLoadingAuthenticationInMdm => {
                "ErrorLoadingAuthenticationInMdm".into()
            }
            AuthenticationError::Open => "Open".into(),
            AuthenticationError::SslVerionTooLong => "SslVersionTooLong".into(),
        }
    }
}

#[derive(Clone, Deserialize, Debug)]
pub enum DeviceState {
    DeviceInit,
    DeviceRecovery,
    InitialTest,
    InitialTestDone,
    Normal,
    NormalTesting,
    RemovePending,
}

impl ToString for DeviceState {
    fn to_string(&self) -> String {
        match *self {
            DeviceState::DeviceInit => "DeviceInit".into(),
            DeviceState::DeviceRecovery => "DeviceRecovery".into(),
            DeviceState::InitialTest => "InitialTest".into(),
            DeviceState::InitialTestDone => "InitialTestDone".into(),
            DeviceState::Normal => "Normal".into(),
            DeviceState::NormalTesting => "NormalTesting".into(),
            DeviceState::RemovePending => "RemovePending".into(),
        }
    }
}

#[test]
fn test_scaleio_drive_stats() {
    use std::fs::File;
    use std::io::Read;

    let mut f = File::open("tests/scaleio/device_statistics.json").unwrap();
    let mut buff = String::new();
    f.read_to_string(&mut buff).unwrap();

    let i: DeviceStatistics = serde_json::from_str(&buff).unwrap();
    let points = i.into_point(Some("scaleio_device"), true);
    println!("result: {:#?}", i);
    println!("points: {:?}", points);
}

#[derive(Debug, Clone)]
// Not an API structure, this struct exists for mapping purposes
pub struct DriveId {
    id: String,              //device id
    sds_id: String,          // sds id
    storage_pool_id: String, // storage pool id
}

#[serde(rename_all = "camelCase")]
#[derive(Deserialize, Debug)]
pub struct DeviceStatistics {
    avg_write_size_in_bytes: u64,             // in v3
    active_moving_in_fwd_rebuild_jobs: u64,   // in v3
    active_moving_in_rebalance_jobs: u64,     // in v3
    active_moving_out_bck_rebuild_jobs: u64,  // in v3
    active_moving_out_fwd_rebuild_jobs: u64,  // in v3
    active_moving_rebalance_jobs: u64,        // in v3
    active_moving_in_norm_rebuild_jobs: u64,  // in v3
    active_moving_in_bck_rebuild_jobs: u64,   // in v3
    active_moving_out_norm_rebuild_jobs: u64, // in v3
    avg_read_latency_in_microsec: u64,        // in v3
    avg_write_latency_in_microsec: u64,       // in v3
    avg_read_size_in_bytes: u64,              // in v3
    #[serde(rename = "BackgroundScanCompareCount")]
    background_scan_compare_count: u64, // in v3
    #[serde(rename = "BackgroundScannedInMB")]
    background_scanned_in_mb: u64, // in v3
    bck_rebuild_write_bwc: BWC,               // in v3
    bck_rebuild_read_bwc: BWC,                // in v3
    capacity_in_use_in_kb: u64,               // in v3
    capacity_in_use_no_overhead_in_kb: Option<u64>, // NEW V3
    capacity_limit_in_kb: Option<u64>,        // NEW V3
    changelog_destage_completion_percent: Option<u64>, // NEW V3
    checksum_calculation_completion_percent: Option<u64>, // NEW V3
    checksum_capacity_in_kb: Option<u64>,     // NEW v3
    checksum_migration_completion_percent: Option<u64>, // NEW V3
    compressed_data_compression_ratio: Option<f64>, // NEW V3
    compression_ratio: Option<f64>,           // NEW V3
    #[serde(rename = "currentChecksumMigrationSizeInKB")]
    current_checksum_migration_size_in_kb: Option<u64>, // NEW V3
    current_checksum_protected_combs_num: Option<u64>, // NEW V3
    current_fgl_migration_size_in_kb: Option<u64>, // NEW V3
    degraded_healthy_vac_in_kb: u64,          // in v3
    degraded_failed_vac_in_kb: u64,           // in v3
    failed_vac_in_kb: u64,                    // in v3
    fgl_uncompressed_data_size_in_kb: Option<u64>, // NEW V3
    fgl_compressed_data_size_in_kb: Option<u64>, // NEW V3
    fgl_spares_in_kb: Option<u64>,            // NEW V3
    fgl_migration_completion_percent: Option<u64>, // NEW V3
    fgl_user_data_capacity_in_kb: Option<u64>, // NEW V3
    fixed_read_error_count: u64,              //in v3
    fwd_rebuild_read_bwc: BWC,                // in v3
    fwd_rebuild_write_bwc: BWC,               // in v3
    in_maintenance_vac_in_kb: u64,            // in v3
    in_use_vac_in_kb: u64,                    // in v3
    log_written_blocks_in_kb: Option<u64>,    // NEW v3
    max_capacity_in_kb: Option<u64>,          // NEW v3
    max_user_data_capacity_in_kb: Option<u64>, // NEW V3
    metadata_overhead_in_kb: Option<u64>,     // NEW V3
    mg_user_ddata_ccapacity_in_kb: Option<u64>, // NEW V3
    net_capacity_in_use_in_kb: Option<u64>,   // NEW V3
    net_capacity_in_use_no_overhead_in_kb: Option<u64>, // NEW V3
    net_fgl_compressed_data_size_in_kb: Option<u64>, // NEW V3
    net_fgl_spares_in_kb: Option<u64>,        // NEW V3
    net_fgl_uncompressed_data_size_in_kb: Option<u64>, // NEW V3
    net_fgl_user_data_capacity_in_kb: Option<u64>, // NEW V3
    net_max_user_data_capacity_in_kb: Option<u64>, // NEW V3
    net_metadata_overhead_in_kb: Option<u64>, // NEW V3
    net_mg_user_data_capacity_in_kb: Option<u64>, // NEW V3
    net_provisioned_addresses_in_kb: Option<u64>, // NEW V3
    net_snapshot_capacity_in_kb: Option<u64>, // NEW V3
    net_trimmed_user_data_capacity_in_kb: Option<u64>, // NEW V3
    net_unused_capacity_in_kb: Option<u64>,   // NEW V3
    net_user_data_capacity_in_kb: Option<u64>, // NEW V3
    net_user_data_capacity_no_trim_in_kb: Option<u64>, // NEW V3
    norm_rebuild_read_bwc: BWC,               // in v3
    norm_rebuild_write_bwc: BWC,              // in v3
    num_changelog_records_left_to_destage: Option<u64>, // NEW V3
    pending_moving_in_bck_rebuild_jobs: u64,  // in v3
    pending_moving_out_bck_rebuild_jobs: u64, // in v3
    pending_moving_in_norm_rebuild_jobs: u64, // in v3
    pending_moving_rebalance_jobs: u64,       // in v3
    pending_moving_out_normrebuild_jobs: u64, // in v3
    pending_moving_in_rebalance_jobs: u64,    // in v3
    pending_moving_in_fwd_rebuild_jobs: u64,  // in v3
    pending_moving_out_fwd_rebuild_jobs: u64, // in v3
    primary_read_from_rmcache_bwc: BWC,       // in v3
    primary_read_from_dev_bwc: BWC,           // in v3
    primary_read_bwc: BWC,                    // in v3
    primary_vac_in_kb: u64,                   // in v3
    protected_vac_in_kb: u64,                 // in v3
    primary_write_bwc: BWC,                   // in v3
    rebalance_read_bwc: BWC,                  // in v3
    rebalance_write_bwc: BWC,                 // in v3
    rfcache_avg_read_time: u64,               // in v3
    rfcache_io_errors: u64,                   // in v3
    rfcache_reads_skipped_internal_error: u64, // in v3
    rfcache_source_device_writes: u64,        // in v3
    rfcache_reads_skipped_low_resources: u64, // in v3
    rfcache_reads_skipped_max_io_size: u64,   // in v3
    rfcache_reads_skipped_aligned_size_too_large: u64, // in v3
    rfcache_writes_skipped_internal_error: u64, // in v3
    rfcache_writes_skipped_stuck_io: u64,     // in v3
    rfcache_writes_skipped_cache_miss: u64,   // in v3
    rfcache_writes_skipped_heavy_load: u64,   // in v3
    rfcache_write_miss: u64,                  // in v3
    rfcache_writes_skipped_low_resources: u64, // in v3
    rfcache_reads_from_cache: u64,            // in v3
    rfcache_ios_outstanding: u64,             // in v3
    rfcache_skipped_unlined_write: u64,       // in v3
    rfcache_writes_received: u64,             // in v3
    rfcache_write_pending: u64,               // in v3
    rfcache_writes_skipped_max_io_size: u64,  // in v3
    rfcache_reads_skipped_stuck_io: u64,      // in v3
    rfcache_reads_skipped: u64,               // in v3
    rfcache_reads_received: u64,              // in v3
    rfcache_ios_skipped: u64,                 // in v3
    rfcache_read_miss: u64,                   // in v3
    rfcache_reads_skipped_lock_ios: u64,      // in v3
    rfache_read_hit: u64,                     // in v3
    rfcache_avg_write_time: u64,              // in v3
    rfcache_source_device_reads: u64,         // in v3
    rfcache_reads_skipped_heavy_load: u64,    // in v3
    rfcache_reads_pending: u64,               // in v3
    rfcache_fd_reads_recieved: Option<u64>,   // NEW V3
    rfcache_fd_writes_recieved: Option<u64>,  // NEW V3
    rfcache_fd_inlight_reads: Option<u64>,    // NEW V3
    rfcache_fd_inlight_writes: Option<u64>,   // NEW V3
    rfcache_fd_read_time_greater500_millis: Option<u64>, // NEW V3
    rfcache_fd_read_time_greater1_sec: Option<u64>, // NEW V3
    rfcache_fd_read_time_greater5_sec: Option<u64>, // NEW V3
    rfcache_fd_read_time_greater1_min: Option<u64>, // NEW V3
    rfcache_fd_write_time_greater500_millis: Option<u64>, // NEW V3
    rfcache_fd_write_time_greater1_sec: Option<u64>, // NEW V3
    rfcache_fd_write_time_greater5_sec: Option<u64>, // NEW V3
    rfcache_fd_write_time_greater1_min: Option<u64>, // NEW V3
    rfcache_fd_avg_read_time: Option<u64>,    // NEW V3
    rfcache_fd_avg_write_time: Option<u64>,   // NEW V3
    rfcache_fd_io_errors: Option<u64>,        // NEW V3
    rfcache_fd_cache_overloaded: Option<u64>, // NEW V3
    rfcache_fd_monitor_error_stuck_io: Option<u64>, // NEW V3
    rm_pending_allocated_in_kb: u64,          // in v3
    rm_pending_thick_in_kb: Option<u64>,      // NEW v3
    secondary_read_from_dev_bwc: BWC,         // in v3
    secondary_vac_in_kb: u64,                 // in v3
    secondary_read_bwc: BWC,                  // in v3
    secondary_read_from_rmcache_bwc: BWC,     // in v3
    secondary_write_bwc: BWC,                 // in v3
    semi_protected_vac_in_kb: u64,            // in v3
    snap_capacity_in_use_occupied_in_kb: u64, // in v3
    snap_capacity_in_use_in_kb: u64,          //in v3
    snapshot_capacity_in_kb: Option<u64>,     // NEW V3
    temp_capacity_vac_in_kb: Option<u64>,     // NEW v3
    thick_capacity_in_use_in_kb: u64,         // in v3
    thin_capacity_in_use_in_kb: u64,          // in v3
    thin_capacity_allocated_in_km: u64,       // in v3
    total_changelog_records_to_destage: Option<u64>, // NEW V3
    #[serde(rename = "totalChecksumMigrationSizeInKB")]
    total_checksum_migration_size_in_kb: Option<u64>, // NEW V3
    total_checksum_protected_combs_num: Option<u64>, // NEW V3
    total_fgl_migration_size_in_kb: Option<u64>, // NEW V3
    total_read_bwc: BWC,                      // in v3
    total_write_bwc: BWC,                     // in v3
    trimmed_user_data_capacity_in_kb: Option<u64>, // NEW V3
    unused_capacity_in_kb: u64,
    unreachable_unused_capacity_in_kb: u64,        // in v3
    user_data_capacity_in_kb: Option<u64>,         // NEW V3
    user_data_capacity_no_trim_in_kb: Option<u64>, // NEW V3
    vol_migration_read_bwc: Option<BWC>,           // NEW V3
    vol_migration_write_bwc: Option<BWC>,          // NEW V3
}

impl IntoPoint for DeviceStatistics {
    fn into_point(&self, name: Option<&str>, is_time_series: bool) -> Vec<TsPoint> {
        let mut p = TsPoint::new(name.unwrap_or("scaleio_drive_stat"), is_time_series);
        p.add_field(
            "avg_write_size_in_bytes",
            TsValue::Long(self.avg_write_size_in_bytes),
        );
        p.add_field(
            "avg_read_latency_in_microsec",
            TsValue::Long(self.avg_read_latency_in_microsec),
        );
        p.add_field(
            "avg_write_latency_in_microsec",
            TsValue::Long(self.avg_write_latency_in_microsec),
        );
        p.add_field(
            "avg_read_size_in_bytes",
            TsValue::Long(self.avg_read_size_in_bytes),
        );
        p.add_field(
            "capacity_in_use_in_kb",
            TsValue::Long(self.capacity_in_use_in_kb),
        );
        p.add_field(
            "degraded_healthy_vac_in_kb",
            TsValue::Long(self.degraded_healthy_vac_in_kb),
        );
        p.add_field(
            "degraded_failed_vac_in_kb",
            TsValue::Long(self.degraded_failed_vac_in_kb),
        );
        // not in use
        p.add_field(
            "primary_read_bwc",
            TsValue::Long(self.primary_read_bwc.total_weight_in_kb),
        );
        p.add_field(
            "primary_read_bwc_total_weight_in_kb",
            TsValue::Long(self.primary_read_bwc.total_weight_in_kb),
        );
        p.add_field(
            "primary_read_bwc_num_seconds",
            TsValue::Long(self.primary_read_bwc.num_seconds),
        );
        p.add_field(
            "primary_read_bwc_num_occured",
            TsValue::Long(self.primary_read_bwc.num_occured),
        );
        p.add_field("primary_vac_in_kb", TsValue::Long(self.primary_vac_in_kb));
        p.add_field(
            "protected_vac_in_kb",
            TsValue::Long(self.protected_vac_in_kb),
        );
        //Not in use
        p.add_field(
            "primary_write_bwc",
            TsValue::Long(self.primary_write_bwc.total_weight_in_kb),
        );
        p.add_field(
            "primary_write_bwc_total_weight_in_kb",
            TsValue::Long(self.primary_write_bwc.total_weight_in_kb),
        );
        p.add_field(
            "primary_write_bwc_num_seconds",
            TsValue::Long(self.primary_write_bwc.num_seconds),
        );
        p.add_field(
            "primary_write_bwc_num_occured",
            TsValue::Long(self.primary_write_bwc.num_occured),
        );

        p.add_field(
            "thick_capacity_in_use_in_kb",
            TsValue::Long(self.thick_capacity_in_use_in_kb),
        );
        p.add_field(
            "thin_capacity_in_use_in_kb",
            TsValue::Long(self.thin_capacity_in_use_in_kb),
        );
        p.add_field(
            "thin_capacity_allocated_in_km",
            TsValue::Long(self.thin_capacity_allocated_in_km),
        );
        p.add_field(
            "total_read_bwc",
            TsValue::Long(self.total_read_bwc.total_weight_in_kb),
        );
        p.add_field(
            "total_read_bwc_total_weight_in_kb",
            TsValue::Long(self.total_read_bwc.total_weight_in_kb),
        );
        p.add_field(
            "total_read_bwc_num_seconds",
            TsValue::Long(self.total_read_bwc.num_seconds),
        );
        p.add_field(
            "total_read_bwc_num_occured",
            TsValue::Long(self.total_read_bwc.num_occured),
        );

        //not used
        p.add_field(
            "total_write_bwc",
            TsValue::Long(self.total_write_bwc.total_weight_in_kb),
        );
        p.add_field(
            "total_write_bwc_total_weight_in_kb",
            TsValue::Long(self.total_write_bwc.total_weight_in_kb),
        );
        p.add_field(
            "total_write_bwc_num_seconds",
            TsValue::Long(self.total_write_bwc.num_seconds),
        );
        p.add_field(
            "total_write_bwc_num_occured",
            TsValue::Long(self.total_write_bwc.num_occured),
        );

        p.add_field(
            "unused_capacity_in_kb",
            TsValue::Long(self.unused_capacity_in_kb),
        );
        p.add_field(
            "unreachable_unused_capacity_in_kb",
            TsValue::Long(self.unreachable_unused_capacity_in_kb),
        );
        //not used
        p.add_field(
            "rebalance_read_bwc",
            TsValue::Long(self.rebalance_read_bwc.total_weight_in_kb),
        );
        p.add_field(
            "rebalance_read_bwc_total_weight_in_kb",
            TsValue::Long(self.rebalance_read_bwc.total_weight_in_kb),
        );
        p.add_field(
            "rebalance_read_bwc_num_seconds",
            TsValue::Long(self.rebalance_read_bwc.num_seconds),
        );
        p.add_field(
            "rebalance_read_bwc_num_occured",
            TsValue::Long(self.rebalance_read_bwc.num_occured),
        );
        // not used
        p.add_field(
            "rebalance_write_bwc",
            TsValue::Long(self.rebalance_write_bwc.total_weight_in_kb),
        );
        p.add_field(
            "rebalance_write_bwc_total_weight_in_kb",
            TsValue::Long(self.rebalance_write_bwc.total_weight_in_kb),
        );
        p.add_field(
            "rebalance_write_bwc_num_seconds",
            TsValue::Long(self.rebalance_write_bwc.num_seconds),
        );
        p.add_field(
            "rebalance_write_bwc_num_occured",
            TsValue::Long(self.rebalance_write_bwc.num_occured),
        );

        // not used
        p.add_field(
            "secondary_read_from_dev_bwc",
            TsValue::Long(self.secondary_read_from_dev_bwc.total_weight_in_kb),
        );
        p.add_field(
            "secondary_read_from_dev_bwc_total_weight_in_kb",
            TsValue::Long(self.secondary_read_from_dev_bwc.total_weight_in_kb),
        );
        p.add_field(
            "secondary_read_from_dev_bwc_num_seconds",
            TsValue::Long(self.secondary_read_from_dev_bwc.num_seconds),
        );
        p.add_field(
            "secondary_read_from_dev_bwc_num_occured",
            TsValue::Long(self.secondary_read_from_dev_bwc.num_occured),
        );

        p.add_field(
            "secondary_vac_in_kb",
            TsValue::Long(self.secondary_vac_in_kb),
        );
        //not used
        p.add_field(
            "secondary_read_bwc",
            TsValue::Long(self.secondary_read_bwc.total_weight_in_kb),
        );
        p.add_field(
            "secondary_read_bwc_total_weight_in_kb",
            TsValue::Long(self.secondary_read_bwc.total_weight_in_kb),
        );
        p.add_field(
            "secondary_read_bwc_num_seconds",
            TsValue::Long(self.secondary_read_bwc.num_seconds),
        );
        p.add_field(
            "secondary_read_bwc_num_occured",
            TsValue::Long(self.secondary_read_bwc.num_occured),
        );

        //not used
        p.add_field(
            "secondary_read_from_rmcache_bwc",
            TsValue::Long(self.secondary_read_from_rmcache_bwc.total_weight_in_kb),
        );
        p.add_field(
            "secondary_read_from_rmcache_bwc_total_weight_in_kb",
            TsValue::Long(self.secondary_read_from_rmcache_bwc.total_weight_in_kb),
        );
        p.add_field(
            "secondary_read_from_rmcache_bwc_num_seconds",
            TsValue::Long(self.secondary_read_from_rmcache_bwc.num_seconds),
        );
        p.add_field(
            "secondary_read_from_rmcache_bwc_num_occured",
            TsValue::Long(self.secondary_read_from_rmcache_bwc.num_occured),
        );
        //not used
        p.add_field(
            "secondary_write_bwc",
            TsValue::Long(self.secondary_write_bwc.total_weight_in_kb),
        );
        p.add_field(
            "secondary_write_bwc_total_weight_in_kb",
            TsValue::Long(self.secondary_write_bwc.total_weight_in_kb),
        );
        p.add_field(
            "secondary_write_bwc_num_seconds",
            TsValue::Long(self.secondary_write_bwc.num_seconds),
        );
        p.add_field(
            "secondary_write_bwc_num_occured",
            TsValue::Long(self.secondary_write_bwc.num_occured),
        );

        vec![p]
    }
}

#[derive(Deserialize, Debug)]
pub enum DrlMode {
    Volatile,
    NonVolatile,
}

impl ToString for DrlMode {
    fn to_string(&self) -> String {
        match *self {
            DrlMode::Volatile => "Volatile".into(),
            DrlMode::NonVolatile => "NonVolatile".into(),
        }
    }
}

#[derive(Deserialize, Debug)]
pub enum IpRole {
    #[serde(rename = "sdsOnly")]
    SdsOnly,
    #[serde(rename = "sdcOnly")]
    SdcOnly,
    #[serde(rename = "all")]
    All,
}

#[derive(Deserialize, Debug)]
pub enum MembershipState {
    JoinPending,
    Joined,
    Decoupled,
}

impl ToString for MembershipState {
    fn to_string(&self) -> String {
        match *self {
            MembershipState::JoinPending => "JoinPending".into(),
            MembershipState::Joined => "Joined".into(),
            MembershipState::Decoupled => "Decoupled".into(),
        }
    }
}

#[derive(Deserialize, Debug)]
pub enum MaintenanceState {
    NoMaintenance,
    SetMaintenanceInProgress,
    InMaintenance,
    ExitMaintenanceInProgress,
}

impl ToString for MaintenanceState {
    fn to_string(&self) -> String {
        match *self {
            MaintenanceState::NoMaintenance => "NoMaintenance".into(),
            MaintenanceState::SetMaintenanceInProgress => "SetMaintenanceInProgress".into(),
            MaintenanceState::InMaintenance => "Inmaintenance".into(),
            MaintenanceState::ExitMaintenanceInProgress => "ExitMaintenanceInProgress".into(),
        }
    }
}

#[derive(Deserialize, Debug)]
pub enum MdmConnectionState {
    Connected,
    Disconnected,
}

impl ToString for MdmConnectionState {
    fn to_string(&self) -> String {
        match *self {
            MdmConnectionState::Connected => "Connected".into(),
            MdmConnectionState::Disconnected => "Disconnected".into(),
        }
    }
}

#[derive(Deserialize, Debug)]
// This is the RmcacheMemoryAllocationState in V3
pub enum MemoryAllocationState {
    RmcacheMemoryAllocationStateInvalid,
    AllocationPending,
    AllocationSuccessful,
    AllocationFailed,
    RmcacheDisabled,
}

impl ToString for MemoryAllocationState {
    fn to_string(&self) -> String {
        match *self {
            MemoryAllocationState::RmcacheMemoryAllocationStateInvalid => {
                "RmcacheMemoryAllocationStateInvalid".into()
            }
            MemoryAllocationState::AllocationPending => "AllocationPending".into(),
            MemoryAllocationState::AllocationSuccessful => "AllocationSuccessful".into(),
            MemoryAllocationState::AllocationFailed => "AllocationFailed".into(),
            MemoryAllocationState::RmcacheDisabled => "RmcacheDisabled".into(),
        }
    }
}

#[derive(Deserialize, Debug)]
pub enum PerfProfile {
    Compact, // new to V3
    Custom,
    Default,
    HighPerformance,
}

impl ToString for PerfProfile {
    fn to_string(&self) -> String {
        match *self {
            PerfProfile::Compact => "Compact".into(),
            PerfProfile::Custom => "Custom".into(),
            PerfProfile::Default => "Default".into(),
            PerfProfile::HighPerformance => "HighPerformance".into(),
        }
    }
}

#[test]
fn test_instances() {
    use std::fs::File;
    use std::io::Read;

    let mut f = File::open("tests/scaleio/instances.json").unwrap();
    let mut buff = String::new();
    f.read_to_string(&mut buff).unwrap();

    let i: Vec<Instance> = serde_json::from_str(&buff).unwrap();
    println!("result: {:#?}", i);
}

#[test]
fn test_selected_stats() {
    use std::fs::File;
    use std::io::Read;

    // Test drive stats response
    let mut f = File::open("tests/scaleio/querySelectedStatistics.json").unwrap();
    let mut buff = String::new();
    f.read_to_string(&mut buff).unwrap();

    let i: DeviceSelectedStatisticsResponse = serde_json::from_str(&buff).unwrap();
    println!("result: {:#?}", i);

    // Test cluster stats response
    let mut f = File::open("tests/scaleio/clusterSelectedStatisticsResponse.json").unwrap();
    let mut buff = String::new();
    f.read_to_string(&mut buff).unwrap();

    let i: ClusterSelectedStatisticsResponse = serde_json::from_str(&buff).unwrap();
    println!("result: {:#?}", i);

    // Test sdcstats response
    let mut f = File::open("tests/scaleio/sdcSelectedStatisticsResponse.json").unwrap();
    let mut buff = String::new();
    f.read_to_string(&mut buff).unwrap();

    let i: SdcSelectedStatisticsResponse = serde_json::from_str(&buff).unwrap();
    println!("result: {:#?}", i);
    let all_sdc_stats = i.into_point(Some("scaleio_sdc_stats"), true);
    println!("points: {:#?}", all_sdc_stats);
}

#[derive(Deserialize, Debug)]
pub struct DeviceSelectedStatisticsResponse {
    #[serde(rename = "Device")]
    pub device: HashMap<String, HashMap<String, u64>>,
}

#[derive(Deserialize, Debug)]
pub struct ClusterSelectedStatisticsResponse {
    #[serde(rename = "StoragePool")]
    pub storage_pool: HashMap<String, StoragePoolInfo>,
}

#[serde(rename_all = "camelCase")]
#[derive(Deserialize, Debug, IntoPoint)]
<<<<<<< HEAD
pub struct StoragePoolInfo { // StoragePoolStatistics (selected ones)
=======
pub struct StoragePoolInfo {
    // StoragePoolStatistics (selected ones)
>>>>>>> b55e5bb5
    pub num_of_devices: u64,
    pub num_of_volumes: u64,
    pub primary_read_bwc: BWC,
    pub primary_write_bwc: BWC,
    pub secondary_write_bwc: BWC,
    pub secondary_read_bwc: BWC,
    pub capacity_limit_in_kb: u64,
    pub thick_capacity_in_use_in_kb: u64,
    pub thin_capacity_in_use_in_kb: u64,
    pub thin_capacity_allocated_in_km: u64,
    pub total_write_bwc: BWC,
    pub total_read_bwc: BWC,
}

#[derive(Deserialize, Debug)]
pub struct SdcSelectedStatisticsResponse {
    #[serde(rename = "Sdc")]
    pub sdc: HashMap<String, SdcStatsInfo>,
}

impl IntoPoint for SdcSelectedStatisticsResponse {
    fn into_point(&self, name: Option<&str>, is_time_series: bool) -> Vec<TsPoint> {
        let mut all_sdc_stats: Vec<TsPoint> = Vec::new();
        for (key, value) in self.sdc.iter() {
            let point: Vec<TsPoint> = value
                .into_point(name, is_time_series)
                .iter_mut()
                .map(|p| {
                    p.add_tag("sdc_id", TsValue::String(key.to_string()));
                    p.clone()
                })
                .collect();
            all_sdc_stats.extend(point);
        }
        all_sdc_stats
    }
}

#[serde(rename_all = "camelCase")]
#[derive(Deserialize, Debug, IntoPoint)]
pub struct SdcStatsInfo {
    pub user_data_read_bwc: BWC,
    pub user_data_write_bwc: BWC,
    pub user_data_trim_bwc: Option<BWC>,          // in v2 and v3
    pub user_data_sdc_read_latency: Option<BWC>,  // NEW V3
    pub user_data_sdc_write_latency: Option<BWC>, // NEW V3
    pub user_data_sdc_trim_latency: Option<BWC>,  // NEW V3
    pub volume_ids: Vec<String>,
    pub num_of_mapped_volumes: u64,
}

#[serde(rename_all = "camelCase")]
#[derive(Clone, Deserialize, Debug, IntoPoint)]
<<<<<<< HEAD
pub struct Instance { // Device Object
    pub device_current_path_name: String, // in v3
    pub device_original_path_name: String, // in v3
    pub rfcache_error_device_does_not_exist: bool,
    pub sds_id: String,
    pub device_state: DeviceState, // in v3
    pub capacity_limit_in_kb: Option<u64>, // in v3
    pub max_capacity_in_kb: u64, // in v3
    pub storage_pool_id: String, // in v3 ** required
    pub long_successful_ios: Option<Successfulio>,
    pub error_state: String, // in v3 (note this could be an enum)
    pub name: Option<String>, // in v3
    pub id: String, // in v3
=======
pub struct Instance {
    // Device Object
    pub device_current_path_name: String,  // in v3
    pub device_original_path_name: String, // in v3
    pub rfcache_error_device_does_not_exist: bool,
    pub sds_id: String,
    pub device_state: DeviceState,         // in v3
    pub capacity_limit_in_kb: Option<u64>, // in v3
    pub max_capacity_in_kb: u64,           // in v3
    pub storage_pool_id: String,           // in v3 ** required
    pub long_successful_ios: Option<Successfulio>,
    pub error_state: String,  // in v3 (note this could be an enum)
    pub name: Option<String>, // in v3
    pub id: String,           // in v3
>>>>>>> b55e5bb5
    pub links: Vec<Link>,
    pub update_configuration: Option<bool>,
    pub vendor_name: Option<String>,      // NEW V3
    pub firmware_version: Option<String>, //NEW V3
    pub raid_controller_serial_number: Option<String>, // NEW V3
                                          // SDS object....
}

#[serde(rename_all = "camelCase")]
#[derive(Debug, Deserialize)]
pub struct MdmCluster {
    pub master: TieBreaker,            //
    pub slaves: Vec<TieBreaker>,       //
    pub cluster_mode: String,          //
    pub tie_breakers: Vec<TieBreaker>, //
    #[serde(rename = "standbyMDMs")]
    pub standby_mdms: Option<Vec<TieBreaker>>, // NEW V3
    pub good_nodes_num: u16,           //
    pub good_replicas_num: u16,        //
    pub cluster_state: String,         //
    pub name: String,                  //
    pub id: String,                    //
    pub virtual_ip: Option<Vec<String>>, // NEW V3
}

#[serde(rename_all = "camelCase")]
#[derive(Serialize, Debug)]
pub struct SelectedStatisticsRequest {
    pub selected_statistics_list: Vec<StatsRequest>,
}

#[derive(Serialize, Debug)]
pub enum StatsRequestType {
    System,
    ProtectionDomain,
    Sds,
    StoragePool,
    Device,
    Volume,
    VTree,
    Sdc,
    FaultSet,
    RfcacheDevice,
}

#[derive(Debug, Deserialize)]
pub enum RebuildIoPriority {
    #[serde(rename = "unlimited")]
    Unlimited,
    #[serde(rename = "limitNumOfConcurrentIos")]
    LimitNumOfConcurrentIos,
    #[serde(rename = "favorAppIos")]
    FavorAppIos,
    #[serde(rename = "dynamicBwThrottling")]
    DynamicBwThrottling,
}

#[derive(Debug, Deserialize)]
pub enum BackgroundScannerMode {
    Disabled,
    DeviceOnly,
    DataComparison,
}

#[derive(Debug, Deserialize)]
pub enum CacheWriteHandlingMode {
    Passthrough,
    Cached,
}

#[serde(rename_all = "camelCase")]
#[derive(Serialize, Debug)]
pub struct StatsRequest {
    #[serde(rename = "type")]
    pub req_type: StatsRequestType,
    // This can be left blank for all ids
    pub all_ids: Vec<String>,
    // "fixedReadErrorCount", "avgReadSizeInBytes", "avgWriteSizeInBytes",
    //
    pub properties: Vec<String>,
}

#[derive(Debug, Deserialize)]
pub struct IpObject {
    pub ip: IpAddr,
    pub role: IpRole,
}

#[serde(rename_all = "camelCase")]
#[derive(Debug, Deserialize, IntoPoint)]
pub struct ScsiInitiatorMappingInfo {
    pub scsi_initiator_id: String,
    pub scsi_initiator_name: String,
    pub scsi_initiator_iqn: String,
    pub lun: String,
}

#[serde(rename_all = "camelCase")]
#[derive(Debug, Deserialize)]
pub struct SdcMappingInfo {
    pub sdc_id: String,
    pub sdc_ip: String,
    pub limit_iops: u64,
    pub limit_bw_in_mbps: u64,
}

impl IntoPoint for SdcMappingInfo {
    fn into_point(&self, name: Option<&str>, is_time_series: bool) -> Vec<TsPoint> {
        let mut p = TsPoint::new(name.unwrap_or("scaleio_volume_sdc"), is_time_series);
        p.add_tag("sdc_id", TsValue::String(self.sdc_id.clone()));
        p.add_tag("sdc_ip", TsValue::String(self.sdc_ip.clone()));
        p.add_field("limit_iops", TsValue::Long(self.limit_iops));
        p.add_field("limit_bw_in_mbps", TsValue::Long(self.limit_bw_in_mbps));

        vec![p]
    }
}

#[serde(rename_all = "camelCase")]
#[derive(Debug, Deserialize)]
pub struct SdsVolume {
    // Volume Object
    pub id: String,
    pub name: Option<String>,
    pub size_in_kb: u64,
    pub is_obfuscated: bool,
    pub creation_time: u64,
    pub volume_type: String,
    pub consistency_group_id: Option<String>,
    pub mapping_to_all_sdcs_enabled: bool,
    pub mapped_sdc_info: Option<Vec<SdcMappingInfo>>,
    pub mapped_scsi_initiator_info_list: Option<Vec<ScsiInitiatorMappingInfo>>,
    pub ancestor_volume_id: Option<String>,
    pub vtree_id: String,
    pub storage_pool_id: String,
    pub use_rmcache: Option<bool>,
}

impl IntoPoint for SdsVolume {
    fn into_point(&self, name: Option<&str>, is_time_series: bool) -> Vec<TsPoint> {
        let mut points: Vec<TsPoint> = Vec::new();
        let mut p = TsPoint::new(name.unwrap_or("scaleio_volume"), is_time_series);
        p.add_tag("id", TsValue::String(self.id.clone()));
        if let Some(ref name) = self.name {
            p.add_tag("name", TsValue::String(name.clone()));
        }
        p.add_field("size_in_kb", TsValue::Long(self.size_in_kb));
        p.add_field("is_obfuscated", TsValue::Boolean(self.is_obfuscated));
        p.add_field("creation_time", TsValue::Long(self.creation_time));
        p.add_tag("volume_type", TsValue::String(self.volume_type.clone()));
        if let Some(ref group_id) = self.consistency_group_id {
            p.add_tag("consistency_group_id", TsValue::String(group_id.clone()));
        }
        p.add_field(
            "mapping_to_all_sdcs_enabled",
            TsValue::Boolean(self.mapping_to_all_sdcs_enabled),
        );

        // This is a 1:Many relationship so we're going to denormalize that here
        // and store the sdc_info is a separate table with the volume id so we can
        // find it later
        if let Some(ref mapped_sdc_info) = self.mapped_sdc_info {
            for sdc_map in mapped_sdc_info {
                sdc_map
                    .into_point(Some("scaleio_volume_sdc"), is_time_series)
                    .into_iter()
                    .for_each(|mut point| {
                        // Add the volume id so we can look this up later
                        point.add_tag("volume", TsValue::String(self.id.clone()));
                        points.push(point);
                    });
            }
        }

        if let Some(ref mapped_scsi_list) = self.mapped_scsi_initiator_info_list {
            for scsi_map in mapped_scsi_list {
                scsi_map
                    .into_point(Some("scaleio_volume_scsi"), is_time_series)
                    .into_iter()
                    .for_each(|mut point| {
                        point.add_tag("volume", TsValue::String(self.id.clone()));
                        points.push(point);
                    });
            }
        }

        if let Some(ref ancestor) = self.ancestor_volume_id {
            p.add_field("ancestor_volume_id", TsValue::String(ancestor.clone()));
        }
        p.add_tag("vtree_id", TsValue::String(self.vtree_id.clone()));
        p.add_tag(
            "storage_pool_id",
            TsValue::String(self.storage_pool_id.clone()),
        );
        if let Some(use_rmcache) = self.use_rmcache {
            p.add_field("use_rmcache", TsValue::Boolean(use_rmcache));
        }
        points.push(p);

        points
    }
}

#[test]
fn test_sds_object() {
    use std::fs::File;
    use std::io::Read;

    let mut f = File::open("tests/scaleio/sdsObject.json").unwrap();
    let mut buff = String::new();
    f.read_to_string(&mut buff).unwrap();

    let i: SdsObject = serde_json::from_str(&buff).unwrap();
    println!("result: {:#?}", i);
}

#[test]
fn test_sds_statistics() {
    use std::fs::File;
    use std::io::Read;

    let mut f = File::open("tests/scaleio/sds_statistics.json").unwrap();
    let mut buff = String::new();
    f.read_to_string(&mut buff).unwrap();

    let i: SdsStatistics = serde_json::from_str(&buff).unwrap();
    println!("result: {:#?}", i);
}

#[serde(rename_all = "camelCase")]
#[derive(Debug, Deserialize, IntoPoint)]
pub struct SdsStatistics {
    active_moving_in_bck_rebuild_jobs: u64,
    active_moving_in_fwd_rebuild_jobs: u64,
    active_moving_in_norm_rebuild_jobs: u64,
    active_moving_in_rebalance_jobs: u64,
    active_moving_out_bck_rebuild_jobs: u64,
    active_moving_out_fwd_rebuild_jobs: u64,
    active_moving_out_norm_rebuild_jobs: u64,
    active_moving_rebalance_jobs: u64,
    #[serde(rename = "BackgroundScanCompareCount")]
    background_scan_compare_count: u64,
    #[serde(rename = "BackgroundScannedInMB")]
    background_scanned_in_mb: u64,
    bck_rebuild_read_bwc: BWC,
    bck_rebuild_write_bwc: BWC,
    capacity_in_use_in_kb: u64,
    capacity_limit_in_kb: u64,
    degraded_failed_vac_in_kb: u64,
    degraded_healthy_vac_in_kb: u64,
    failed_vac_in_kb: u64,
    fixed_read_error_count: u64,
    fwd_rebuild_read_bwc: BWC,
    fwd_rebuild_write_bwc: BWC,
    in_maintenance_vac_in_kb: u64,
    in_use_vac_in_kb: u64,
    maintenance_mode_state: Option<u64>,
    max_capacity_in_kb: u64,
    norm_rebuild_read_bwc: BWC,
    norm_rebuild_write_bwc: BWC,
    num_of_devices: u64,
    num_of_rfcache_devices: u64,
    pending_moving_in_bck_rebuild_jobs: u64,
    pending_moving_in_fwd_rebuild_jobs: u64,
    pending_moving_in_norm_rebuild_jobs: u64,
    pending_moving_in_rebalance_jobs: u64,
    pending_moving_out_bck_rebuild_jobs: u64,
    pending_moving_out_fwd_rebuild_jobs: u64,
    pending_moving_out_normrebuild_jobs: u64,
    pending_moving_rebalance_jobs: u64,
    primary_read_bwc: BWC,
    primary_read_from_dev_bwc: BWC,
    primary_read_from_rmcache_bwc: BWC,
    primary_vac_in_kb: u64,
    primary_write_bwc: BWC,
    protected_vac_in_kb: u64,
    rebalance_per_receive_job_net_throttling_in_kbps: u64,
    rebalance_read_bwc: BWC,
    rebalance_wait_send_q_length: u64,
    rebalance_write_bwc: BWC,
    rebuild_per_receive_job_net_throttling_in_kbps: u64,
    rebuild_wait_send_q_length: u64,
    rfache_read_hit: u64,
    rfcache_avg_read_time: u64,
    rfcache_avg_write_time: u64,
    rfcache_fd_avg_read_time: u64,
    rfcache_fd_avg_write_time: u64,
    rfcache_fd_cache_overloaded: u64,
    rfcache_fd_inlight_reads: u64,
    rfcache_fd_inlight_writes: u64,
    rfcache_fd_io_errors: u64,
    rfcache_fd_monitor_error_stuck_io: u64,
    rfcache_fd_reads_received: u64,
    rfcache_fd_read_time_greater1_min: u64,
    rfcache_fd_read_time_greater1_sec: u64,
    rfcache_fd_read_time_greater500_millis: u64,
    rfcache_fd_read_time_greater5_sec: u64,
    rfcache_fd_writes_received: u64,
    rfcache_fd_write_time_greater1_min: u64,
    rfcache_fd_write_time_greater1_sec: u64,
    rfcache_fd_write_time_greater500_millis: u64,
    rfcache_fd_write_time_greater5_sec: u64,
    rfcache_io_errors: u64,
    rfcache_ios_outstanding: u64,
    rfcache_ios_skipped: u64,
    rfcache_poo_ios_outstanding: u64,
    rfcache_pool_continuos_mem: u64,
    rfcache_pool_evictions: u64,
    rfcache_pool_in_low_memory_condition: u64,
    rfcache_pool_io_time_greater1_min: u64,
    rfcache_pool_lock_time_greater1_sec: u64,
    rfcache_pool_low_resources_initiated_passthrough_mode: u64,
    rfcache_pool_max_io_size: u64,
    rfcache_pool_num_cache_devs: u64,
    rfcache_pool_num_of_driver_theads: u64,
    rfcache_pool_num_src_devs: u64,
    rfcache_pool_opmode: u64,
    rfcache_pool_pages_inuse: u64,
    rfcache_pool_page_size: u64,
    rfcache_pool_read_hit: u64,
    rfcache_pool_read_miss: u64,
    rfcache_pool_read_pending_g10_millis: u64,
    rfcache_pool_read_pending_g1_millis: u64,
    rfcache_pool_read_pending_g1_sec: u64,
    rfcache_pool_read_pending_g500_micro: u64,
    rfcache_pool_reads_pending: u64,
    rfcache_pool_size: u64,
    rfcache_pool_source_id_mismatch: u64,
    rfcache_pool_suspended_ios: u64,
    rfcache_pool_suspended_ios_max: u64,
    rfcache_pool_suspended_pequests_redundant_searchs: u64,
    rfcache_pool_write_hit: u64,
    rfcache_pool_write_miss: u64,
    rfcache_pool_write_pending: u64,
    rfcache_pool_write_pending_g10_millis: u64,
    rfcache_pool_write_pending_g1_millis: u64,
    rfcache_pool_write_pending_g1_sec: u64,
    rfcache_pool_write_pending_g500_micro: u64,
    rfcache_read_miss: u64,
    rfcache_reads_from_cache: u64,
    rfcache_reads_pending: u64,
    rfcache_reads_received: u64,
    rfcache_reads_skipped: u64,
    rfcache_reads_skipped_aligned_size_too_large: u64,
    rfcache_reads_skipped_heavy_load: u64,
    rfcache_reads_skipped_internal_error: u64,
    rfcache_reads_skipped_lock_ios: u64,
    rfcache_reads_skipped_low_resources: u64,
    rfcache_reads_skipped_max_io_size: u64,
    rfcache_reads_skipped_stuck_io: u64,
    rfcache_skipped_unlined_write: u64,
    rfcache_source_device_reads: u64,
    rfcache_source_device_writes: u64,
    rfcache_write_miss: u64,
    rfcache_write_pending: u64,
    rfcache_writes_received: u64,
    rfcache_writes_skipped_cache_miss: u64,
    rfcache_writes_skipped_heavy_load: u64,
    rfcache_writes_skipped_internal_error: u64,
    rfcache_writes_skipped_low_resources: u64,
    rfcache_writes_skipped_max_io_size: u64,
    rfcache_writes_skipped_stuck_io: u64,
    rmcache128kb_entry_count: u64,
    rmcache16kb_entry_count: u64,
    rmcache32kb_entry_count: u64,
    rmcache4kb_entry_count: u64,
    rmcache64kb_entry_count: u64,
    rmcache8kb_entry_count: u64,
    rmcache_big_block_eviction_count: u64,
    rmcache_big_block_eviction_size_count_in_kb: u64,
    rmcache_curr_num_of128kb_entries: u64,
    rmcache_curr_num_of16kb_entries: u64,
    rmcache_curr_num_of32kb_entries: u64,
    rmcache_curr_num_of4kb_entries: u64,
    rmcache_curr_num_of64kb_entries: u64,
    rmcache_curr_num_of8kb_entries: u64,
    rmcache_entry_eviction_count: u64,
    rmcache_entry_eviction_size_count_in_kb: u64,
    rmcache_no_eviction_count: u64,
    rmcache_size_in_use_in_kb: u64,
    rmcache_skip_count_cache_all_busy: u64,
    rmcache_skip_count_large_io: u64,
    rmcache_skip_count_unaligned4kb_io: u64,
    rm_pending_allocated_in_kb: u64,
    secondary_read_bwc: BWC,
    secondary_read_from_dev_bwc: BWC,
    secondary_read_from_rmcache_bwc: BWC,
    secondary_vac_in_kb: u64,
    secondary_write_bwc: BWC,
    semi_protected_vac_in_kb: u64,
    snap_capacity_in_use_in_kb: u64,
    snap_capacity_in_use_occupied_in_kb: u64,
    thick_capacity_in_use_in_kb: u64,
    thin_capacity_allocated_in_km: u64,
    thin_capacity_in_use_in_kb: u64,
    total_read_bwc: BWC,
    total_write_bwc: BWC,
    unreachable_unused_capacity_in_kb: u64,
    unused_capacity_in_kb: u64,
}

#[serde(rename_all = "camelCase")]
#[derive(Debug, Deserialize)]
pub struct SdsObject {
    pub ip_list: Vec<IpObject>,
    pub on_vm_ware: bool,
    pub protection_domain_id: String,
    pub num_of_io_buffers: Option<u64>,
    pub fault_set_id: String,
    pub software_version_info: String,
    pub sds_state: DeviceState,
    pub membership_state: MembershipState,
    pub mdm_connection_state: MdmConnectionState,
    pub drl_mode: DrlMode,
    pub rmcache_enabled: bool,
    pub rmcache_size_in_kb: u64,
    pub rmcache_frozen: bool,
    pub rmcache_memory_allocation_state: MemoryAllocationState,
    pub rfcache_enabled: bool,
    pub maintenance_state: MaintenanceState,
    pub sds_decoupled: Option<OscillatingCounterWindow>,
    pub sds_configuration_failure: Option<OscillatingCounterWindow>,
    pub sds_receive_buffer_allocation_failures: Option<OscillatingCounterWindow>,
    pub rfcache_error_device_does_not_exist: bool,
    pub rfcache_error_low_resources: bool,
    pub rfcache_error_api_version_mismatch: bool,
    pub rfcache_error_inconsistent_cache_configuration: bool,
    pub rfcache_error_inconsistent_source_configuration: bool,
    pub rfcache_error_invalid_driver_path: bool,
    pub certificate_info: Option<CertificateInfo>,
    pub authentication_error: Option<AuthenticationError>,
    pub perf_profile: PerfProfile,
    pub name: String,
    pub port: u16,
    pub id: String,
    pub links: Vec<HashMap<String, String>>,
}

impl IntoPoint for SdsObject {
    fn into_point(&self, name: Option<&str>, is_time_series: bool) -> Vec<TsPoint> {
        let mut p = TsPoint::new(name.unwrap_or("scaleio_sds"), is_time_series);
        p.add_field(
            "ip_list",
            TsValue::StringVec(
                self.ip_list
                    .iter()
                    .map(|i| format!("{}", i.ip))
                    .collect::<Vec<String>>(),
            ),
        );
        p.add_field("on_vm_ware", TsValue::Boolean(self.on_vm_ware));
        p.add_tag(
            "protection_domain_id",
            TsValue::String(self.protection_domain_id.clone()),
        );
        if let Some(buffers) = self.num_of_io_buffers {
            p.add_field("num_of_io_buffers", TsValue::Long(buffers));
        }
        p.add_tag("fault_set_id", TsValue::String(self.fault_set_id.clone()));
        p.add_tag(
            "software_version_info",
            TsValue::String(self.software_version_info.clone()),
        );
        p.add_field("sds_state", TsValue::String(self.sds_state.to_string()));
        p.add_field(
            "membership_state",
            TsValue::String(self.membership_state.to_string()),
        );
        p.add_field(
            "mdm_connection_state",
            TsValue::String(self.mdm_connection_state.to_string()),
        );
        p.add_field("drl_mode", TsValue::String(self.drl_mode.to_string()));
        p.add_field("rmcache_enabled", TsValue::Boolean(self.rmcache_enabled));
        p.add_field("rmcache_size_in_kb", TsValue::Long(self.rmcache_size_in_kb));
        p.add_field("rmcache_frozen", TsValue::Boolean(self.rmcache_frozen));
        p.add_field(
            "rmcache_memory_allocation_state",
            TsValue::String(self.rmcache_memory_allocation_state.to_string()),
        );
        p.add_field("rfcache_enabled", TsValue::Boolean(self.rfcache_enabled));
        p.add_field(
            "maintenance_state",
            TsValue::String(self.maintenance_state.to_string()),
        );
        //if let Some(counter) = self.sds_decoupled {
        //p.add_field("sds_decoupled", self.sds_decoupled: Option<OscillatingCounterWindow>);
        //}
        //if let Some(counter) = self.sds_configuration_failure {
        //p.add_field("sds_configuration_failure", self.sds_configuration_failure: Option<OscillatingCounterWindow>);
        //}
        //if let Some(counter) = self.sds_receive_buffer_allocation_failures {
        //counter.add_fields(&mut p);
        //p.add_field("sds_receive_buffer_allocation_failures", self.sds_receive_buffer_allocation_failures,
        //}
        p.add_field(
            "rfcache_error_device_does_not_exist",
            TsValue::Boolean(self.rfcache_error_device_does_not_exist),
        );
        p.add_field(
            "rfcache_error_low_resources",
            TsValue::Boolean(self.rfcache_error_low_resources),
        );
        p.add_field(
            "rfcache_error_api_version_mismatch",
            TsValue::Boolean(self.rfcache_error_api_version_mismatch),
        );
        p.add_field(
            "rfcache_error_inconsistent_cache_configuration",
            TsValue::Boolean(self.rfcache_error_inconsistent_cache_configuration),
        );
        p.add_field(
            "rfcache_error_inconsistent_source_configuration",
            TsValue::Boolean(self.rfcache_error_inconsistent_source_configuration),
        );
        p.add_field(
            "rfcache_error_invalid_driver_path",
            TsValue::Boolean(self.rfcache_error_invalid_driver_path),
        );

        if let Some(ref info) = self.certificate_info {
            p.add_field("certificate_subject", TsValue::String(info.subject.clone()));
            p.add_field("certificate_issuer", TsValue::String(info.issuer.clone()));
            p.add_field(
                "certificate_validfrom",
                TsValue::String(info.valid_from.clone()),
            );
            p.add_field(
                "certificate_validto",
                TsValue::String(info.valid_to.clone()),
            );
            p.add_field(
                "certificate_thumbprint",
                TsValue::String(info.thumbprint.clone()),
            );
            p.add_field(
                "certificate_validfrom_asn",
                TsValue::String(info.valid_from_asn1_format.clone()),
            );
            p.add_field(
                "certificate_validto_asn",
                TsValue::String(info.valid_to_asn1_format.clone()),
            );
        }

        if let Some(ref err) = self.authentication_error {
            p.add_field("authentication_error", TsValue::String(err.to_string()));
        }

        p.add_field(
            "perf_profile",
            TsValue::String(self.perf_profile.to_string()),
        );
        p.add_tag("name", TsValue::String(self.name.clone()));
        p.add_field("port", TsValue::Short(self.port));
        p.add_tag("id", TsValue::String(self.id.clone()));

        vec![p]
    }
}

#[test]
fn test_pool_response() {
    use std::fs::File;
    use std::io::Read;

    let mut f = File::open("tests/scaleio/poolInstance.json").unwrap();
    let mut buff = String::new();
    f.read_to_string(&mut buff).unwrap();
    println!("buff: {}", buff);

    let i: PoolInstanceResponse = serde_json::from_str(&buff).unwrap();
    println!("result: {:#?}", i);
}

#[serde(rename_all = "camelCase")]
#[derive(Debug, Deserialize)]
pub struct PoolInstanceResponse {
    pub rebuild_io_priority_policy: RebuildIoPriority,
    pub rebalance_io_priority_policy: RebuildIoPriority,
    pub rebuild_io_priority_num_of_concurrent_ios_per_device: Option<u64>,
    pub rebalance_io_priority_num_of_concurrent_ios_per_device: Option<u64>,
    pub rebuild_io_priority_bw_limit_per_device_in_kbps: Option<u64>,
    pub rebalance_io_priority_bw_limit_per_device_in_kbps: Option<u64>,
    pub rebuild_io_priority_app_iops_per_device_threshold: Option<u64>,
    pub rebalance_io_priority_app_iops_per_device_threshold: Option<u64>,
    pub rebuild_io_priority_app_bw_per_device_threshold_in_kbps: Option<u64>,
    pub rebalance_io_priority_app_bw_per_device_threshold_in_kbps: Option<u64>,
    pub rebuild_io_priority_quiet_period_in_msec: Option<u64>,
    pub rebalance_io_priority_quiet_period_in_msec: Option<u64>,
    pub zero_padding_enabled: bool,
    pub use_rmcache: bool,
    pub background_scanner_mode: BackgroundScannerMode,
    #[serde(rename = "backgroundScannerBWLimitKBps")]
    pub background_scanner_bw_limit_kbps: u64,
    pub protection_domain_id: String,
    pub spare_percentage: u8,
    pub rmcache_write_handling_mode: CacheWriteHandlingMode,
    pub checksum_enabled: bool,
    pub use_rfcache: bool,
    pub rebuild_enabled: bool,
    pub rebalance_enabled: bool,
    pub num_of_parallel_rebuild_rebalance_jobs_per_device: u16,
    pub capacity_alert_high_threshold: u8,
    pub capacity_alert_critical_threshold: u8,
    pub name: String,
    pub id: String,
    pub links: Vec<HashMap<String, String>>,
}

#[test]
fn test_sdc_objects() {
    use std::fs::File;
    use std::io::Read;

    let mut f = File::open("tests/scaleio/sdc_info.json").unwrap();
    let mut buff = String::new();
    f.read_to_string(&mut buff).unwrap();

    let i: Vec<Sdc> = serde_json::from_str(&buff).unwrap();
    println!("result: {:#?}", i);
}

#[serde(rename_all = "camelCase")]
#[derive(Clone, Deserialize, Debug, IntoPoint)]
pub struct Sdc {
    pub sdc_approved: bool,
    pub mdm_connection_state: String,
    pub memory_allocation_failure: Option<OscillatingCounterWindow>,
    pub socket_allocation_failure: Option<OscillatingCounterWindow>,
    pub sdc_guid: String,
    pub sdc_ip: String,
    pub perf_profile: String,
    pub version_info: Option<String>,
    pub system_id: String,
    pub name: Option<String>,
    pub id: String,
    pub links: Vec<HashMap<String, String>>,
}

#[test]
fn test_system_response() {
    use std::fs::File;
    use std::io::Read;

    let mut f = File::open("tests/scaleio/systems.json").unwrap();
    let mut buff = String::new();
    f.read_to_string(&mut buff).unwrap();
    println!("buff: {}", buff);

    let i: Vec<System> = serde_json::from_str(&buff).unwrap();
    println!("result: {:#?}", i);
}

#[serde(rename_all = "camelCase")]
#[derive(Debug, Deserialize, IntoPoint)]
pub struct System {
    pub system_version_name: String,                    // in v3
    pub capacity_alert_high_threshold_percent: u16,     // in V3
    pub capacity_alert_critical_threshold_percent: u16, // in v3
    pub remote_read_only_limit_state: bool,             // in v3
    pub upgrade_state: String,                          // in v3
    pub mdm_management_port: u16,                       // in v3
    pub sdc_mdm_network_disconnections_counter_parameters: FailureCounter, // in v3
    pub sdc_sds_network_disconnections_counter_parameters: FailureCounter, // in v3
    pub sdc_memory_allocation_failures_counter_parameters: FailureCounter, // in v3
    pub sdc_socket_allocation_failures_counter_parameters: FailureCounter, // in v3
    pub sdc_long_operations_counter_parameters: FailureCounter, // in v3
    pub cli_password_allowed: bool,                     // in v3
    pub management_client_secure_communication_enabled: bool, // in v3
    pub tls_version: String,                            // in v3
    pub show_guid: bool,                                // in v3
    pub authentication_method: String,                  // in v3
    pub mdm_to_sds_policy: String,                      // in v3
    pub mdm_cluster: MdmCluster,                        // in v3
    pub perf_profile: PerfProfile,                      // in v3
    pub install_id: String,                             // in v3
    pub days_installed: u64,                            // in V3
    #[serde(deserialize_with = "deserialize_string_or_int")]
    pub max_capacity_in_gb: i64, // in v3
    pub capacity_time_left_in_days: String,             // in v3
    pub enterprise_features_enabled: bool,              // in v3
    pub is_initial_license: bool,                       // in v3
    pub default_is_volume_obfuscated: Option<bool>,     // not in V3
    pub restricted_sdc_mode_enabled: bool,              // in v3
    pub swid: String,                                   // in v3
    pub name: String,                                   // in V3
    pub id: String,                                     // in V3
    pub links: Vec<HashMap<String, String>>,
}

#[serde(rename_all = "camelCase")]
#[derive(Debug, Deserialize)]
pub struct SystemStatistics {
    pub capacity_limit_in_kb: u64,
    pub max_capacity_in_kb: u64,
    pub capacity_in_use_in_kb: u64,
    pub thick_capacity_in_use_in_kb: u64,
    pub thin_capacity_in_use_in_kb: u64,
    pub snap_capacity_in_use_in_kb: u64,
    pub unreachable_unused_capacity_in_kb: u64,
    pub unused_capacity_in_kb: u64,
    pub snap_capacity_in_use_occupied_in_kb: u64,
    pub thin_capacity_allocated_in_kb: u64,
    pub rm_pending_allocated_in_kb: u64,
    pub rm_pending_thick_in_kb: Option<u64>,
    pub checksum_capacity_in_kb: Option<u64>,
    pub spare_capacity_in_kb: u64,
    pub capacity_available_for_volume_allocation_in_kb: u64,
    pub volume_allocation_limit_in_kb: Option<u64>,
    pub protected_capacity_in_kb: u64,
    pub degraded_healthy_capacity_in_kb: u64,
    pub degraded_failed_capacity_in_kb: u64,
    pub failed_capacity_in_kb: u64,
    pub semi_protected_capacity_in_kb: u64,
    pub in_maintenance_capacity_in_kb: u64,
    pub temp_capacity_in_kb: Option<u64>,
    pub protected_vac_in_kb: u64,
    pub degraded_healthy_vac_in_kb: u64,
    pub degraded_failed_vac_in_kb: u64,
    pub failed_vac_in_kb: u64,
    pub semi_protected_vac_in_kb: u64,
    pub in_maintenance_vac_in_kb: u64,
    pub temp_capacity_vac_in_kb: Option<u64>,
    pub moving_capacity_in_kb: u64,
    pub active_moving_capacity_in_kb: u64,
    pub pending_moving_capacity_in_kb: u64,
    pub fwd_rebuild_capacity_in_kb: u64,
    pub active_fwd_rebuild_capacity_in_kb: u64,
    pub pending_fwd_rebuild_capacity_in_kb: u64,
    pub bck_rebuild_capacity_in_kb: u64,
    pub active_bck_rebuild_capacity_in_kb: u64,
    pub pending_bck_rebuild_capacity_in_kb: u64,
    pub rebalance_capacity_in_kb: u64,
    pub active_rebalance_capacity_in_kb: u64,
    pub pending_rebalance_capacity_in_kb: u64,
    pub at_rest_capacity_in_kb: u64,
    pub norm_rebuild_capacity_in_kb: u64,
    pub active_norm_rebuild_capacity_in_kb: u64,
    pub pending_norm_rebuild_capacity_in_kb: u64,
    pub active_moving_in_fwd_rebuild_jobs: u64,
    pub active_moving_in_bck_rebuild_jobs: u64,
    pub active_moving_in_rebalance_jobs: u64,
    pub active_moving_out_fwd_rebuild_jobs: u64,
    pub active_moving_out_bck_rebuild_jobs: u64,
    pub active_moving_rebalance_jobs: u64,
    pub pending_moving_in_fwd_rebuild_jobs: u64,
    pub pending_moving_in_bck_rebuild_jobs: u64,
    pub pending_moving_in_rebalance_jobs: u64,
    pub pending_moving_out_fwd_rebuild_jobs: u64,
    pub pending_moving_out_bck_rebuild_jobs: u64,
    pub pending_moving_rebalance_jobs: u64,
    pub active_moving_in_norm_rebuild_jobs: u64,
    pub active_moving_out_norm_rebuild_jobs: u64,
    pub pending_moving_in_norm_rebuild_jobs: u64,
    pub pending_moving_out_normrebuild_jobs: u64,
    pub in_use_vac_in_kb: u64,
    pub primary_vac_in_kb: u64,
    pub secondary_vac_in_kb: u64,
    pub rebuild_wait_send_q_length: u64,
    pub rebalance_wait_send_q_length: u64,
    pub rebuild_per_receive_job_net_throttling_in_kbps: u64,
    pub rebalance_per_receive_job_net_throttling_in_kbps: u64,
    pub fixed_read_error_count: u64,
    #[serde(rename = "BackgroundScanCompareCount")]
    pub background_scan_compare_count: u64,
    #[serde(rename = "BackgroundScannedInMB")]
    pub background_scanned_in_mb: u64,
    pub primary_read_bwc: BWC,
    pub primary_read_from_dev_bwc: BWC,
    pub primary_write_bwc: BWC,
    pub secondary_read_bwc: BWC,
    pub secondary_read_from_dev_bwc: BWC,
    pub secondary_write_bwc: BWC,
    pub fwd_rebuild_read_bwc: BWC,
    pub fwd_rebuild_write_bwc: BWC,
    pub bck_rebuild_read_bwc: BWC,
    pub bck_rebuild_write_bwc: BWC,
    pub rebalance_read_bwc: BWC,
    pub rebalance_write_bwc: BWC,
    pub total_read_bwc: BWC,
    pub total_write_bwc: BWC,
    pub primary_read_from_rmcache_bwc: BWC,
    pub secondary_read_from_rmcache_bwc: BWC,
    pub norm_rebuild_read_bwc: BWC,
    pub norm_rebuild_write_bwc: BWC,
    pub vol_migration_read_bwc: Option<BWC>,
    pub vol_migration_write_bwc: Option<BWC>,
    pub user_data_read_bwc: BWC,
    pub user_data_write_bwc: BWC,
    pub user_data_trim_bwc: Option<BWC>,
    pub user_data_sdc_read_latency: Option<BWC>, // THIS IS A BWC
    pub user_data_sdc_write_latency: Option<BWC>,
    pub user_data_sdc_trim_latency: Option<BWC>,
    pub rmcache_size_in_kb: u64,
    pub rmcache_size_in_use_in_kb: u64,
    pub rmcache_entry_eviction_size_count_in_kb: u64,
    pub rmcache_big_block_eviction_size_count_in_kb: u64,
    pub rmcache_curr_num_of4kb_entries: u64,
    pub rmcache_curr_num_of8kb_entries: u64,
    pub rmcache_curr_num_of16kb_entries: u64,
    pub rmcache_curr_num_of32kb_entries: u64,
    pub rmcache_curr_num_of64kb_entries: u64,
    pub rmcache_curr_num_of128kb_entries: u64,
    pub rmcache_entry_eviction_count: u64,
    pub rmcache_big_block_eviction_count: u64,
    pub rmcache_no_eviction_count: u64,
    pub rmcache_skip_count_large_io: u64,
    pub rmcache_skip_count_unaligned4kb_io: u64,
    pub rmcache_skip_count_cache_all_busy: u64,
    pub num_of_unmapped_volumes: u64,
    pub num_of_mapped_to_all_volumes: u64,
    pub num_of_thick_base_volumes: u64,
    pub num_of_thin_base_volumes: u64,
    pub num_of_snapshots: u64,
    pub num_of_volumes_in_deletion: u64,
    pub num_of_devices: u64,
    pub num_of_sds: u64,
    pub num_of_storage_pools: u64,
    pub num_of_volumes: u64,
    pub num_of_vtrees: u64,
    pub protection_domain_ids: Vec<String>,
    pub num_of_protection_domains: u64,
    pub sdc_ids: Vec<String>,
    pub num_of_sdc: u64,
    pub num_of_fault_sets: u64,
    pub num_of_rfcache_devices: u64,
    pub num_of_acceleration_pools: Option<u64>,
    pub sp_sds_ids: Option<Vec<String>>,
    pub num_of_vtree_migrations_in_system: Option<u64>,
    pub compression_ratio: Option<f64>,
    pub snap_policy_ids: Option<Vec<String>>,
    pub num_of_snap_policies: Option<u64>,
    pub rfcache_reads_received: u64,
    pub rfcache_writes_received: u64,
    pub rfcache_avg_read_time: u64,
    pub rfcache_avg_write_time: u64,
    pub rfcache_source_device_reads: u64,
    pub rfcache_source_device_writes: u64,
    pub rfache_read_hit: u64,
    pub rfcache_read_miss: u64,
    pub rfache_write_hit: u64,
    pub rfcache_write_miss: u64,
    pub rfcache_ios_skipped: u64,
    pub rfcache_reads_skipped: u64,
    pub rfcache_reads_skipped_aligned_size_too_large: u64,
    pub rfcache_reads_skipped_max_io_size: u64,
    pub rfcache_reads_skipped_heavy_load: u64,
    pub rfcache_reads_skipped_stuck_io: u64,
    pub rfcache_reads_skipped_low_resources: u64,
    pub rfcache_reads_skipped_internal_error: u64,
    pub rfcache_reads_skipped_lock_ios: u64,
    pub rfcache_writes_skipped_max_io_size: u64,
    pub rfcache_writes_skipped_heavy_load: u64,
    pub rfcache_writes_skipped_stuck_io: u64,
    pub rfcache_writes_skipped_low_resources: u64,
    pub rfcache_writes_skipped_internal_error: u64,
    pub rfcache_writes_skipped_cache_miss: u64,
    pub rfcache_io_errors: u64,
    pub rfcache_reads_from_cache: u64,
    pub rfcache_ios_outstanding: u64,
    pub rfcache_reads_pending: u64,
    pub rfcache_write_pending: u64,
    pub rfcache_fd_reads_received: u64,
    pub rfcache_fd_writes_received: u64,
    pub rfcache_fd_inlight_reads: u64,
    pub rfcache_fd_inlight_writes: u64,
    pub rfcache_fd_read_time_greater500_millis: u64,
    pub rfcache_fd_read_time_greater1_sec: u64,
    pub rfcache_fd_read_time_greater5_sec: u64,
    pub rfcache_fd_read_time_greater1_min: u64,
    pub rfcache_fd_write_time_greater500_millis: u64,
    pub rfcache_fd_write_time_greater1_sec: u64,
    pub rfcache_fd_write_time_greater5_sec: u64,
    pub rfcache_fd_write_time_greater1_min: u64,
    pub rfcache_fd_avg_read_time: u64,
    pub rfcache_fd_avg_write_time: u64,
    pub rfcache_fd_io_errors: u64,
    pub rfcache_fd_cache_overloaded: u64,
    pub rfcache_fd_monitor_error_stuck_io: u64,
    pub rfcache_pool_num_src_devs: u64,
    pub rfcache_pool_num_cache_devs: u64,
    pub rfcache_pool_size: u64,
    pub rfcache_pool_read_hit: u64,
    pub rfcache_pool_read_miss: u64,
    pub rfcache_pool_write_hit: u64,
    pub rfcache_pool_write_miss: u64,
    pub rfcache_pool_cache_pages: u64,
    pub rfcache_pool_pages_inuse: u64,
    pub rfcache_pool_evictions: u64,
    pub rfcache_pool_in_low_memory_condition: u64,
    pub rfcache_pool_io_time_greater1_min: u64,
    pub rfcache_pool_lock_time_greater1_sec: u64,
    pub rfcache_pool_suspended_ios: u64,
    pub rfcache_pool_low_resources_initiated_passthrough_mode: u64,
    pub rfcache_poo_ios_outstanding: u64,
    pub rfcache_pool_reads_pending: u64,
    pub rfcache_pool_write_pending: u64,
    pub rfcache_pool_suspended_pequests_redundant_searchs: u64,
    pub rfcache_pool_read_pending_g1_sec: u64,
    pub rfcache_pool_read_pending_g10_millis: u64,
    pub rfcache_pool_read_pending_g1_millis: u64,
    pub rfcache_pool_read_pending_g500_micro: u64,
    pub rfcache_pool_write_pending_g1_sec: u64,
    pub rfcache_pool_write_pending_g10_millis: u64,
    pub rfcache_pool_write_pending_g1_millis: u64,
    pub rfcache_pool_write_pending_g500_micro: u64,
    pub rfcache_pool_source_id_mismatch: u64,
    pub vtree_migration_wait_send_q_length: Option<u64>,
    pub vtree_migration_per_receive_job_net_throttling_in_kbps: Option<u64>,
    pub log_written_blocks_in_kb: Option<u64>,
    pub fgl_uncompressed_data_size_in_kb: Option<u64>,
    pub fgl_compressed_data_size_in_kb: Option<u64>,
    pub user_data_capacity_in_kb: Option<u64>,
    pub snapshot_capacity_in_kb: Option<u64>,
    pub trimmed_user_data_capacity_in_kb: Option<u64>,
    pub provisioned_addresses_in_kb: Option<u64>,
    pub volume_address_space_in_kb: Option<u64>,
    pub vtree_addres_space_in_kb: Option<u64>,
    pub fgl_spares_in_kb: Option<u64>,
    pub metadata_overhead_in_kb: Option<u64>,
    pub net_fgl_spares_in_kb: Option<u64>,
    pub net_metadata_overhead_in_kb: Option<u64>,
    pub net_capacity_in_use_no_overhead_in_kb: Option<u64>,
    pub net_user_data_capacity_in_kb: Option<u64>,
    pub net_snapshot_capacity_in_kb: Option<u64>,
    pub net_trimmed_user_data_capacity_in_kb: Option<u64>,
    pub net_provisioned_addresses_in_kb: Option<u64>,
    pub net_unused_capacity_in_kb: Option<u64>,
    pub thin_and_snapshot_ratio: Option<u64>,
    pub overall_usage_ratio: Option<f64>,
    pub net_capacity_in_use_in_kb: Option<u64>,
    pub aggregate_compression_level: Option<u64>,
    pub fgl_user_data_capacity_in_kb: Option<u64>,
    pub mg_user_ddata_ccapacity_in_kb: Option<u64>,
    pub max_user_data_capacity_in_kb: Option<u64>,
    pub capacity_in_use_no_overhead_in_kb: Option<u64>,
    pub net_fgl_uncompressed_data_size_in_kb: Option<u64>,
    pub net_fgl_compressed_data_size_in_kb: Option<u64>,
    pub net_fgl_user_data_capacity_in_kb: Option<u64>,
    pub compressed_data_compression_ratio: Option<u64>,
    pub net_mg_user_data_capacity_in_kb: Option<u64>,
    pub net_max_user_data_capacity_in_kb: Option<u64>,
    pub net_user_data_capacity_no_trim_in_kb: Option<u64>,
    pub num_volume_migrations_performed: Option<u64>,
    pub num_snapshots_taken: Option<u64>,
    pub num_dev_errors: Option<u64>,
    pub num_sds_reconnections: Option<u64>,
    pub num_sd_sdc_disconnections: Option<u64>,
    pub num_oscillation_counters_passed_threshold: Option<u64>,
    pub num_smart_attributes_passed_threshold: Option<u64>,
    pub num_cmatrix_policy_changes: Option<u64>,
}

impl IntoPoint for SystemStatistics {
    fn into_point(&self, name: Option<&str>, is_time_series: bool) -> Vec<TsPoint> {
        let mut points = Vec::new();
        let mut p = TsPoint::new(name.unwrap_or("scaleio_sys_stat"), is_time_series);
<<<<<<< HEAD
        p.add_field("capacity_limit_in_kb", TsValue::Long(self.capacity_limit_in_kb));
=======
        p.add_field(
            "capacity_limit_in_kb",
            TsValue::Long(self.capacity_limit_in_kb),
        );
>>>>>>> b55e5bb5
        p.add_field("max_capacity_in_kb", TsValue::Long(self.max_capacity_in_kb));
        p.add_field(
            "capacity_in_use_in_kb",
            TsValue::Long(self.capacity_in_use_in_kb),
        );
        p.add_field(
            "thick capacity_in_use_in_kb",
            TsValue::Long(self.thick_capacity_in_use_in_kb),
        );
        p.add_field(
            "thin_capacity_in_use_in_kb",
            TsValue::Long(self.thin_capacity_in_use_in_kb),
        );
        p.add_field(
            "snap_capacity_in_use_in_kb",
            TsValue::Long(self.snap_capacity_in_use_in_kb),
        );
        p.add_field(
            "unreachable_unused_capacity_in_kb",
            TsValue::Long(self.unreachable_unused_capacity_in_kb),
        );
        p.add_field(
            "unused_capacity_in_kb",
            TsValue::Long(self.unused_capacity_in_kb),
        );
        p.add_field(
            "snap_capacity_in_use_occupied_in_kb",
            TsValue::Long(self.snap_capacity_in_use_occupied_in_kb),
        );
        p.add_field(
            "thin_capacity_allocated_in_kb",
            TsValue::Long(self.thin_capacity_allocated_in_kb),
        );
        p.add_field(
            "spare_capacity_in_kb",
            TsValue::Long(self.spare_capacity_in_kb),
        );
        p.add_field(
            "fixed_read_error_count",
            TsValue::Long(self.fixed_read_error_count),
        );
        p.add_field(
            "num_of_unmapped_volumes",
            TsValue::Long(self.num_of_unmapped_volumes),
        );
        p.add_field(
            "num_of_mapped_to_all_volumes",
            TsValue::Long(self.num_of_mapped_to_all_volumes),
        );
        p.add_field(
            "num_of_thick_base_volumes",
            TsValue::Long(self.num_of_thick_base_volumes),
        );
        p.add_field(
            "num_of_thin_base_volumes",
            TsValue::Long(self.num_of_thin_base_volumes),
        );
        p.add_field("num_of_snapshots", TsValue::Long(self.num_of_snapshots));
        p.add_field(
            "num_of_volumes_in_deletion",
            TsValue::Long(self.num_of_volumes_in_deletion),
        );
        p.add_field("num_of_devices", TsValue::Long(self.num_of_devices));
        p.add_field("num_of_sds", TsValue::Long(self.num_of_sds));
        p.add_field(
            "num_of_storage_pools",
            TsValue::Long(self.num_of_storage_pools),
        );
        p.add_field("num_of_volumes", TsValue::Long(self.num_of_volumes));
        p.add_field("num_of_sdc", TsValue::Long(self.num_of_sdc));
        if let Some(compression_ratio) = self.compression_ratio {
            p.add_field("compression_ratio", TsValue::Float(compression_ratio));
        }
        if let Some(user_data_capacity_in_kb) = self.user_data_capacity_in_kb {
            p.add_field(
                "user_data_capacity_in_kb",
                TsValue::Long(user_data_capacity_in_kb),
            );
        }
        if let Some(snapshot_capacity_in_kb) = self.snapshot_capacity_in_kb {
            p.add_field(
                "snapshot_capacity_in_kb",
                TsValue::Long(snapshot_capacity_in_kb),
            );
        }
        if let Some(overall_usage_ratio) = self.overall_usage_ratio {
            p.add_field("overall_usage_ratio", TsValue::Float(overall_usage_ratio));
        }
        if let Some(num_sds_reconnections) = self.num_sds_reconnections {
            p.add_field(
                "num_sds_reconnections",
                TsValue::Long(num_sds_reconnections),
            );
        }
        if let Some(num_sd_sdc_disconnections) = self.num_sd_sdc_disconnections {
            p.add_field(
                "num_sd_sdc_disconnections",
                TsValue::Long(num_sd_sdc_disconnections),
            );
        }
        p.add_field(
            "primary_read_bwc_total_weight_in_kb",
            TsValue::Long(self.primary_read_bwc.total_weight_in_kb),
        );
        p.add_field(
            "primary_read_bwc_num_seconds",
            TsValue::Long(self.primary_read_bwc.num_seconds),
        );
        p.add_field(
            "primary_read_bwc_num_occured",
            TsValue::Long(self.primary_read_bwc.num_occured),
        );

        p.add_field(
            "primary_read_from_dev_bwc_total_weight_in_kb",
            TsValue::Long(self.primary_read_from_dev_bwc.total_weight_in_kb),
        );
        p.add_field(
            "primary_read_from_dev_bwc_num_seconds",
            TsValue::Long(self.primary_read_from_dev_bwc.num_seconds),
        );
        p.add_field(
            "primary_read_from_dev_bwc_num_occured",
            TsValue::Long(self.primary_read_from_dev_bwc.num_occured),
        );

        p.add_field(
            "primary_write_bwc_total_weight_in_kb",
            TsValue::Long(self.primary_write_bwc.total_weight_in_kb),
        );
        p.add_field(
            "primary_write_bwc_num_seconds",
            TsValue::Long(self.primary_write_bwc.num_seconds),
        );
        p.add_field(
            "primary_write_bwc_num_occured",
            TsValue::Long(self.primary_write_bwc.num_occured),
        );

        p.add_field(
            "secondary_read_bwc_total_weight_in_kb",
            TsValue::Long(self.secondary_read_bwc.total_weight_in_kb),
        );
        p.add_field(
            "secondary_read_bwc_num_seconds",
            TsValue::Long(self.secondary_read_bwc.num_seconds),
        );
        p.add_field(
            "secondary_read_bwc_num_occured",
            TsValue::Long(self.secondary_read_bwc.num_occured),
        );

        p.add_field(
            "secondary_read_from_dev_bwc_total_weight_in_kb",
            TsValue::Long(self.secondary_read_from_dev_bwc.total_weight_in_kb),
        );
        p.add_field(
            "secondary_read_from_dev_bwc_num_seconds",
            TsValue::Long(self.secondary_read_from_dev_bwc.num_seconds),
        );
        p.add_field(
            "secondary_read_from_dev_bwc_num_occured",
            TsValue::Long(self.secondary_read_from_dev_bwc.num_occured),
        );

        p.add_field(
            "secondary_write_bwc_total_weight_in_kb",
            TsValue::Long(self.secondary_write_bwc.total_weight_in_kb),
        );
        p.add_field(
            "secondary_write_bwc_num_seconds",
            TsValue::Long(self.secondary_write_bwc.num_seconds),
        );
        p.add_field(
            "secondary_write_bwc_num_occured",
            TsValue::Long(self.secondary_write_bwc.num_occured),
        );

        p.add_field(
            "fwd_rebuild_read_bwc_total_weight_in_kb",
            TsValue::Long(self.fwd_rebuild_read_bwc.total_weight_in_kb),
        );
        p.add_field(
            "fwd_rebuild_read_bwc_num_seconds",
            TsValue::Long(self.fwd_rebuild_read_bwc.num_seconds),
        );
        p.add_field(
            "fwd_rebuild_read_bwc_num_occured",
            TsValue::Long(self.fwd_rebuild_read_bwc.num_occured),
        );

        p.add_field(
            "fwd_rebuild_write_bwc_total_weight_in_kb",
            TsValue::Long(self.fwd_rebuild_write_bwc.total_weight_in_kb),
        );
        p.add_field(
            "fwd_rebuild_write_bwc_num_seconds",
            TsValue::Long(self.fwd_rebuild_write_bwc.num_seconds),
        );
        p.add_field(
            "fwd_rebuild_write_bwc_num_occured",
            TsValue::Long(self.fwd_rebuild_write_bwc.num_occured),
        );

        p.add_field(
            "bck_rebuild_read_bwc_total_weight_in_kb",
            TsValue::Long(self.bck_rebuild_read_bwc.total_weight_in_kb),
        );
        p.add_field(
            "bck_rebuild_read_bwc_num_seconds",
            TsValue::Long(self.bck_rebuild_read_bwc.num_seconds),
        );
        p.add_field(
            "bck_rebuild_read_bwc_num_occured",
            TsValue::Long(self.bck_rebuild_read_bwc.num_occured),
        );

        p.add_field(
            "bck_rebuild_write_bwc_total_weight_in_kb",
            TsValue::Long(self.bck_rebuild_write_bwc.total_weight_in_kb),
        );
        p.add_field(
            "bck_rebuild_write_bwc_num_seconds",
            TsValue::Long(self.bck_rebuild_write_bwc.num_seconds),
        );
        p.add_field(
            "bck_rebuild_write_bwc_num_occured",
            TsValue::Long(self.bck_rebuild_write_bwc.num_occured),
        );

        p.add_field(
            "rebalance_read_bwc_total_weight_in_kb",
            TsValue::Long(self.rebalance_read_bwc.total_weight_in_kb),
        );
        p.add_field(
            "rebalance_read_bwc_num_seconds",
            TsValue::Long(self.rebalance_read_bwc.num_seconds),
        );
        p.add_field(
            "rebalance_read_bwc_num_occured",
            TsValue::Long(self.rebalance_read_bwc.num_occured),
        );

        p.add_field(
            "rebalance_write_bwc_total_weight_in_kb",
            TsValue::Long(self.rebalance_write_bwc.total_weight_in_kb),
        );
        p.add_field(
            "rebalance_write_bwc_num_seconds",
            TsValue::Long(self.rebalance_write_bwc.num_seconds),
        );
        p.add_field(
            "rebalance_write_bwc_num_occured",
            TsValue::Long(self.rebalance_write_bwc.num_occured),
        );

        p.add_field(
            "total_read_bwc_total_weight_in_kb",
            TsValue::Long(self.total_read_bwc.total_weight_in_kb),
        );
        p.add_field(
            "total_read_bwc_num_seconds",
            TsValue::Long(self.total_read_bwc.num_seconds),
        );
        p.add_field(
            "total_read_bwc_num_occured",
            TsValue::Long(self.total_read_bwc.num_occured),
        );

        p.add_field(
            "total_write_bwc_total_weight_in_kb",
            TsValue::Long(self.total_write_bwc.total_weight_in_kb),
        );
        p.add_field(
            "total_write_bwc_num_seconds",
            TsValue::Long(self.total_write_bwc.num_seconds),
        );
        p.add_field(
            "total_write_bwc_num_occured",
            TsValue::Long(self.total_write_bwc.num_occured),
        );

        p.add_field(
            "primary_read_from_rmcache_bwc_total_weight_in_kb",
            TsValue::Long(self.primary_read_from_rmcache_bwc.total_weight_in_kb),
        );
        p.add_field(
            "primary_read_from_rmcache_bwc_num_seconds",
            TsValue::Long(self.primary_read_from_rmcache_bwc.num_seconds),
        );
        p.add_field(
            "primary_read_from_rmcache_bwc_num_occured",
            TsValue::Long(self.primary_read_from_rmcache_bwc.num_occured),
        );

        p.add_field(
            "secondary_read_from_rmcache_bwc_total_weight_in_kb",
            TsValue::Long(self.secondary_read_from_rmcache_bwc.total_weight_in_kb),
        );
        p.add_field(
            "secondary_read_from_rmcache_bwc_num_seconds",
            TsValue::Long(self.secondary_read_from_rmcache_bwc.num_seconds),
        );
        p.add_field(
            "secondary_read_from_rmcache_bwc_num_seconds",
            TsValue::Long(self.secondary_read_from_rmcache_bwc.num_occured),
        );

        p.add_field(
            "norm_rebuild_read_bwc_total_weight_in_kb",
            TsValue::Long(self.norm_rebuild_read_bwc.total_weight_in_kb),
        );
        p.add_field(
            "norm_rebuild_read_bwc_num_seconds",
            TsValue::Long(self.norm_rebuild_read_bwc.num_seconds),
        );
        p.add_field(
            "norm_rebuild_read_bwc_num_occured",
            TsValue::Long(self.norm_rebuild_read_bwc.num_occured),
        );

        p.add_field(
            "norm_rebuild_write_bwc_total_weight_in_kb",
            TsValue::Long(self.norm_rebuild_write_bwc.total_weight_in_kb),
        );
        p.add_field(
            "norm_rebuild_write_bwc_num_seconds",
            TsValue::Long(self.norm_rebuild_write_bwc.num_seconds),
        );
        p.add_field(
            "norm_rebuild_write_bwc_num_occured",
            TsValue::Long(self.norm_rebuild_write_bwc.num_occured),
        );

        if let Some(vol_migration_read_bwc) = &self.vol_migration_read_bwc {
            p.add_field(
                "vol_migration_read_bwc_total_weight_in_kb",
                TsValue::Long(vol_migration_read_bwc.total_weight_in_kb),
            );
            p.add_field(
                "vol_migration_read_bwc_num_seconds",
                TsValue::Long(vol_migration_read_bwc.num_seconds),
            );
            p.add_field(
                "vol_migration_read_bwc_num_occured",
                TsValue::Long(vol_migration_read_bwc.num_occured),
            );
        }

        if let Some(vol_migration_write_bwc) = &self.vol_migration_write_bwc {
            p.add_field(
                "vol_migration_write_bwc_total_weight_in_kb",
                TsValue::Long(vol_migration_write_bwc.total_weight_in_kb),
            );
            p.add_field(
                "vol_migration_write_bwc_num_seconds",
                TsValue::Long(vol_migration_write_bwc.num_seconds),
            );
            p.add_field(
                "vol_migration_write_bwc_num_occured",
                TsValue::Long(vol_migration_write_bwc.num_occured),
            );
        }

        p.add_field(
            "user_data_read_bwc_total_weight_in_kb",
            TsValue::Long(self.user_data_read_bwc.total_weight_in_kb),
        );
        p.add_field(
            "user_data_read_bwc_num_seconds",
            TsValue::Long(self.user_data_read_bwc.num_seconds),
        );
        p.add_field(
            "user_data_read_bwc_num_occured",
            TsValue::Long(self.user_data_read_bwc.num_occured),
        );

        p.add_field(
            "user_data_write_bwc_total_weight_in_kb",
            TsValue::Long(self.user_data_write_bwc.total_weight_in_kb),
        );
        p.add_field(
            "user_data_write_bwc_num_seconds",
            TsValue::Long(self.user_data_write_bwc.num_seconds),
        );
        p.add_field(
            "user_data_write_bwc_num_occured",
            TsValue::Long(self.user_data_write_bwc.num_occured),
        );

        if let Some(user_data_trim_bwc) = &self.user_data_trim_bwc {
            p.add_field(
                "user_data_trim_bwc_total_weight_in_kb",
                TsValue::Long(user_data_trim_bwc.total_weight_in_kb),
            );
            p.add_field(
                "user_data_trim_bwc_num_seconds",
                TsValue::Long(user_data_trim_bwc.num_seconds),
            );
            p.add_field(
                "user_data_trim_bwc_num_occured",
                TsValue::Long(user_data_trim_bwc.num_occured),
            );
        }

        if let Some(user_data_sdc_read_latency) = &self.user_data_sdc_read_latency {
            p.add_field(
                "user_data_sdc_read_latency_total_weight_in_kb",
                TsValue::Long(user_data_sdc_read_latency.total_weight_in_kb),
            );
            p.add_field(
                "user_data_sdc_read_latency_num_seconds",
                TsValue::Long(user_data_sdc_read_latency.num_seconds),
            );
            p.add_field(
                "user_data_sdc_read_latency_num_occured",
                TsValue::Long(user_data_sdc_read_latency.num_occured),
            );
        }

        if let Some(user_data_sdc_write_latency) = &self.user_data_sdc_write_latency {
            p.add_field(
                "user_data_sdc_write_latency_total_weight_in_kb",
                TsValue::Long(user_data_sdc_write_latency.total_weight_in_kb),
            );
            p.add_field(
                "user_data_sdc_write_latency_num_seconds",
                TsValue::Long(user_data_sdc_write_latency.num_seconds),
            );
            p.add_field(
                "user_data_sdc_write_latency_num_occured",
                TsValue::Long(user_data_sdc_write_latency.num_occured),
            );
        }

        if let Some(user_data_sdc_trim_latency) = &self.user_data_sdc_trim_latency {
            p.add_field(
                "user_data_sdc_trim_latency_total_weight_in_kb",
                TsValue::Long(user_data_sdc_trim_latency.total_weight_in_kb),
            );
            p.add_field(
                "user_data_sdc_trim_latency_num_seconds",
                TsValue::Long(user_data_sdc_trim_latency.num_seconds),
            );
            p.add_field(
                "user_data_sdc_trim_latency_num_occured",
                TsValue::Long(user_data_sdc_trim_latency.num_occured),
            );
        }

        points.push(p);
        points
    }
}

#[test]
fn test_system_stats() {
    use std::fs::File;
    use std::io::Read;

    let mut f = File::open("tests/scaleio/system_statistics.json").unwrap();
    let mut buff = String::new();
    f.read_to_string(&mut buff).unwrap();
    println!("buff: {}", buff);

    let i: SystemStatistics = serde_json::from_str(&buff).unwrap();
    println!("result: {:#?}", i);

    let points = i.into_point(None, true);
}

#[serde(rename_all = "camelCase")]
#[derive(Clone, Deserialize, Debug)]
pub struct TieBreaker {
    pub openssl_version: String,
    #[serde(rename = "managementIPs")]
    pub management_ips: Vec<String>,
    pub ips: Vec<String>,
    pub version_info: String,
    pub role: String,
    pub status: Option<String>,
    pub name: String,
    pub id: String,
    pub port: u16,
}

#[serde(rename_all = "camelCase")]
#[derive(Clone, Deserialize, Debug)] 
pub struct Window {
    threshold: u64,
    window_size_in_sec: u64,
}

fn get<T>(client: &reqwest::Client, config: &ScaleioConfig, api: &str) -> MetricsResult<T>
where
    T: DeserializeOwned + Debug,
{
    let res: Result<T, reqwest::Error> = client
        .get(&format!("https://{}/api/{}", config.endpoint, api))
        .basic_auth(config.user.clone(), Some(config.password.clone()))
        .send()?
        .error_for_status()?
        .json();
    debug!("deserialized: {:?}", res);
    Ok(res?)
}

// Connect to the metadata server and request a new api token
pub fn get_api_token(client: &reqwest::Client, config: &ScaleioConfig) -> MetricsResult<String> {
    let mut token = client
        .get(&format!("https://{}/api/login", config.endpoint))
        .basic_auth(config.user.clone(), Some(config.password.clone()))
        .send()?
        .error_for_status()?;
    let t = token.text()?;
    trace!("api token: {}", t);

    match api_token(t.as_bytes()) {
        IResult::Done(_, o) => Ok(o.into()),
        IResult::Incomplete(_) => Err(StorageError::new(format!(
            "Unable to parse api token {} from server",
            t
        ))),
        IResult::Error(e) => Err(StorageError::new(e.to_string())),
    }
}

#[test]
fn test_api_token_parser() {
    let raw_token = "\"YXV0b21hdGlvbjoxNTE1MTk4NjYzNDg0OjJiOWFhODhiYzliY2Y5O\
                     WU3OTc1OGVjMmM0MzgyZGE0\"";
    let expected = "YXV0b21hdGlvbjoxNTE1MTk4NjYzNDg0OjJiOWFhODhi\
                    YzliY2Y5OWU3OTc1OGVjMmM0MzgyZGE0";
    let res = api_token(raw_token.as_bytes());
    println!("parsed api_token: {:?}", res);
    assert_eq!(
        api_token(raw_token.as_bytes()),
        IResult::Done(&b""[..], expected)
    );
}

// We parse any value surrounded by quotes, ignoring all whitespaces around those
named!(
    api_token<&str>,
    ws!(delimited!(
        tag!("\""),
        map_res!(take_until!("\""), str::from_utf8),
        tag!("\"")
    ))
);

impl Scaleio {
    pub fn new(client: &reqwest::Client, mut config: ScaleioConfig) -> MetricsResult<Self> {
        let token = get_api_token(client, &config)?;
        config.password = token;
        Ok(Scaleio {
            client: client.clone(),
            config,
        })
    }
    // Get the basic cluster configuration
    pub fn get_configuration(&self) -> MetricsResult<SystemConfig> {
        // Ask scaleio for the system configuration information
        let sys_config = get::<SystemConfig>(&self.client, &self.config, "Configuration")?;
        Ok(sys_config)
    }

    // Dump all drive information.  Call get_sds_object afterwards to turn the sdsId into
    // more useful information
    pub fn get_drive_instances(&self, t: DateTime<Utc>) -> MetricsResult<Vec<TsPoint>> {
        let instances = get::<Vec<Instance>>(&self.client, &self.config, "types/Device/instances")
            .map(|instance| {
                let points: Vec<TsPoint> = instance
                    .iter()
                    .flat_map(|instance| instance.into_point(Some("scaleio_drive"), true))
                    .map(|mut point| {
                        point.timestamp = Some(t);
                        point
                    })
                    .collect();
                points
            })?;
        Ok(instances)
    }

    pub fn get_drive_ids(&self) -> MetricsResult<Vec<DriveId>> {
        let instance_ids =
            get::<Vec<Instance>>(&self.client, &self.config, "types/Device/instances").map(
                |instances| {
                    let ids = instances
                        .iter()
                        .map(|instance| DriveId {
                            id: instance.id.clone(),
                            sds_id: instance.sds_id.clone(),
                            storage_pool_id: instance.storage_pool_id.clone(),
                        })
                        .collect::<Vec<DriveId>>();
                    ids
                },
            )?;
        Ok(instance_ids)
    }

    pub fn get_sds_ids(&self) -> MetricsResult<Vec<String>> {
        let sds_ids = get::<Vec<SdsObject>>(&self.client, &self.config, "types/Sds/instances")
            .map(|sds_objects| {
                let ids = sds_objects
                    .iter()
                    .map(|sds| sds.id.clone())
                    .collect::<Vec<String>>();
                ids
            })?;

        Ok(sds_ids)
    }

    pub fn get_sds_statistics(
        &self,
        t: DateTime<Utc>,
        sds_id: &str,
    ) -> MetricsResult<Vec<TsPoint>> {
        let instance_statistics = get::<SdsStatistics>(
            &self.client,
            &self.config,
            &format!("instances/Sds::{}/relationships/Statistics", sds_id),
        )
        .map(|instance| {
            let points: Vec<TsPoint> = instance
                .into_point(Some("scaleio_sds_stat"), true)
                .iter_mut()
                .map(|point| {
                    point.timestamp = Some(t);
                    point.add_tag("sds_id", TsValue::String(sds_id.to_string()));
                    point.clone()
                })
                .collect();
            points
        })?;

        Ok(instance_statistics)
    }

    //ids is (device_id, sds_id, storage_pool_id)
    pub fn get_drive_statistics(
        &self,
        t: DateTime<Utc>,
        ids: &DriveId,
    ) -> MetricsResult<Vec<TsPoint>> {
        let instance_statistics = get::<DeviceStatistics>(
            &self.client,
            &self.config,
            &format!("instances/Device::{}/relationships/Statistics", ids.id),
        )
        .map(|instance| {
            let points: Vec<TsPoint> = instance
                .into_point(Some("scaleio_drive_stat"), true)
                .into_iter()
                .map(|mut point| {
                    point.timestamp = Some(t);
                    point.add_tag("device_id", TsValue::String(ids.id.to_string()));
                    point.add_tag("sds_id", TsValue::String(ids.sds_id.to_string()));
                    point.add_tag(
                        "storage_pool_id",
                        TsValue::String(ids.storage_pool_id.to_string()),
                    );
                    point
                })
                .collect();
            points
        })?;

        Ok(instance_statistics)
    }

    // Get all the drive stats.  This hashmap is referenced by sdsId.
    pub fn get_drive_stats(&self) -> MetricsResult<DeviceSelectedStatisticsResponse> {
        let stats_req = SelectedStatisticsRequest {
            selected_statistics_list: vec![StatsRequest {
                req_type: StatsRequestType::Device,
                all_ids: vec![],
                properties: vec![
                    // TODO: Change this into an enum
                    "fixedReadErrorCount".into(),
                    "avgReadSizeInBytes".into(),
                    "avgWriteSizeInBytes".into(),
                    "avgReadLatencyInMicrosec".into(),
                    "avgWriteLatencyInMicrosec".into(),
                ],
            }],
        };

        // Contact scaleio metadata server and parse the results
        // back into json.  If the call isn't an http success result
        // then return an error
        let mut resp = self
            .client
            .post(&format!(
                "https://{}/api/instances/querySelectedStatistics",
                self.config.endpoint
            ))
            .header(CONTENT_TYPE, "application/json")
            .basic_auth(&self.config.user, Some(&self.config.password))
            .json(&stats_req)
            .send()?
            .error_for_status()?;
        let json_resp: DeviceSelectedStatisticsResponse = resp.json()?;
        Ok(json_resp)
    }

    /// Gets all instances
    pub fn get_instances(&self) -> MetricsResult<()> {
        let instances = self
            .client
            .get(&format!("https://{}/api/instances", self.config.endpoint,))
            .basic_auth(&self.config.user, Some(&self.config.password))
            .send()?
            .error_for_status()?
            .text()?;
        println!("instances: {}", instances);

        Ok(())
    }

    pub fn get_pool_info(&self, pool_id: &str) -> MetricsResult<PoolInstanceResponse> {
        let pool_info = get::<PoolInstanceResponse>(
            &self.client,
            &self.config,
            &format!("instances/StoragePool::{}", pool_id),
        )?;
        Ok(pool_info)
    }

    pub fn get_pool_stats(&self) -> MetricsResult<ClusterSelectedStatisticsResponse> {
        let stats_req = SelectedStatisticsRequest {
            selected_statistics_list: vec![StatsRequest {
                req_type: StatsRequestType::StoragePool,
                all_ids: vec![],
                properties: vec![
                    "numOfDevices".into(),
                    "numOfVolumes".into(),
                    "capacityLimitInKb".into(),
                    "thickCapacityInUseInKb".into(),
                    "thinCapacityInUseInKb".into(),
                    "primaryReadBwc".into(),
                    "primaryWriteBwc".into(),
                    "secondaryReadBwc".into(),
                    "secondaryWriteBwc".into(),
                    "totalReadBwc".into(),
                    "totalWriteBwc".into(),
                    "thinCapacityAllocatedInKm".into(),
                ],
            }],
        };

        // Contact scaleio metadata server and parse the results
        // back into json.  If the call isn't an http success result
        // then return an error
        let mut resp = self
            .client
            .post(&format!(
                "https://{}/api/instances/querySelectedStatistics",
                self.config.endpoint
            ))
            .header(CONTENT_TYPE, "application/json")
            .basic_auth(&self.config.user, Some(&self.config.password))
            .json(&stats_req)
            .send()?
            .error_for_status()?;
        let json_resp: ClusterSelectedStatisticsResponse = resp.json()?;
        Ok(json_resp)
    }

    pub fn get_sdc_stats(&self) -> MetricsResult<Vec<TsPoint>> {
        let stats_req = SelectedStatisticsRequest {
            selected_statistics_list: vec![StatsRequest {
                req_type: StatsRequestType::Sdc,
                all_ids: vec![],
                properties: vec![
                    "userDataReadBwc".into(),
                    "userDataWriteBwc".into(),
                    "volumeIds".into(),
                    "numOfMappedVolumes".into(),
                ],
            }],
        };
        let mut resp = self
            .client
            .post(&format!(
                "https://{}/api/instances/querySelectedStatistics",
                self.config.endpoint
            ))
            .header(CONTENT_TYPE, "application/json")
            .basic_auth(&self.config.user, Some(&self.config.password))
            .json(&stats_req)
            .send()?
            .error_for_status()?;
        debug!("deserialized: {:?}", resp);
        let json_resp: SdcSelectedStatisticsResponse = resp.json()?;
        Ok(json_resp.into_point(Some("scaleio_sdc_stats"), true))
    }

    pub fn get_sdc_objects(
        &self,
        system_id: &str,
        t: DateTime<Utc>,
    ) -> MetricsResult<Vec<TsPoint>> {
        let sdc_info = get::<Vec<Sdc>>(
            &self.client,
            &self.config,
            &format!("instances/System::{}/relationships/Sdc", system_id),
        )
        .map(|sdc_objects| {
            let points: Vec<TsPoint> = sdc_objects
                .iter()
                .flat_map(|sdc| sdc.into_point(Some("scaleio_sdc"), true))
                .map(|mut point| {
                    point.timestamp = Some(t);
                    point
                })
                .collect();
            points
        })?;
        Ok(sdc_info)
    }

    // Use this to gather more information about the sds device like
    // ip address, state, storage server attached to, etc
    pub fn get_sds_object(&self, sds_id: &str) -> MetricsResult<SdsObject> {
        let sds_object = get::<SdsObject>(
            &self.client,
            &self.config,
            &format!("instances/Sds::{}", sds_id),
        )?;
        Ok(sds_object)
    }

    pub fn get_sds_objects(&self, t: DateTime<Utc>) -> MetricsResult<Vec<TsPoint>> {
        let sds_info = get::<Vec<SdsObject>>(&self.client, &self.config, "types/Sds/instances")
            .map(|sds_objects| {
                let points: Vec<TsPoint> = sds_objects
                    .iter()
                    .flat_map(|sds| sds.into_point(Some("scaleio_sds"), true))
                    .map(|mut point| {
                        point.timestamp = Some(t);
                        point
                    })
                    .collect();
                points
            })?;
        Ok(sds_info)
    }

<<<<<<< HEAD
    pub fn get_system_stats(&self, system_id: &str, t: DateTime<Utc>)-> MetricsResult<Vec<TsPoint>> {
        let systemstats = get::<SystemStatistics>(&self.client, &self.config, &format!("instances/System::{}/relationships/Statistics", system_id)).map(|system_stats|{
            let points: Vec<TsPoint> = system_stats.into_point(Some("scaleio_sys_stats"), true)
            .into_iter()
            .map(|mut point| {
                point.timestamp = Some(t);
                point.add_tag("sys_id", TsValue::String(system_id.to_string()));
                point
            })
            .collect();
=======
    pub fn get_system_stats(
        &self,
        system_id: &str,
        t: DateTime<Utc>,
    ) -> MetricsResult<Vec<TsPoint>> {
        let systemstats = get::<SystemStatistics>(
            &self.client,
            &self.config,
            &format!("instances/System::{}/relationships/Statistics", system_id),
        )
        .map(|system_stats| {
            let points: Vec<TsPoint> = system_stats
                .into_point(Some("scaleio_sys_stats"), true)
                .into_iter()
                .map(|mut point| {
                    point.timestamp = Some(t);
                    point.add_tag("sys_id", TsValue::String(system_id.to_string()));
                    point
                })
                .collect();
>>>>>>> b55e5bb5
            points
        })?;
        Ok(systemstats)
    }

    pub fn get_system(&self, system_id: &str) -> MetricsResult<System> {
        let system = get::<System>(
            &self.client,
            &self.config,
            &format!("instances/System::{}", system_id),
        )?;
        Ok(system)
    }

    pub fn get_systems(&self) -> MetricsResult<Vec<System>> {
        let systems = get::<Vec<System>>(&self.client, &self.config, "types/System/instances")?;
        Ok(systems)
    }

    pub fn get_version(&self) -> MetricsResult<String> {
        let version = self
            .client
            .get(&format!("https://{}/api/version", self.config.endpoint))
            .basic_auth(&self.config.user, Some(&self.config.password))
            .send()?
            .error_for_status()?
            .text()?;
        Ok(version)
    }

    pub fn get_volumes(&self, t: DateTime<Utc>) -> MetricsResult<Vec<TsPoint>> {
        let sds_vols = get::<Vec<SdsVolume>>(&self.client, &self.config, "types/Volume/instances")
            .map(|sds_vols| {
                let points: Vec<TsPoint> = sds_vols
                    .iter()
                    .flat_map(|vol| vol.into_point(Some("scaleio_volume"), true))
                    .map(|mut point| {
                        point.timestamp = Some(t);
                        point
                    })
                    .collect();
                points
            })?;
        Ok(sds_vols)
    }

    /// Creates a volume on the given endpoint using the credentials specified
    /// in the config file. Automatically selects a storage pool
    /// vol_name_prefix refers to the tracking ID/ticket ID of the request
    pub fn create_volume(
        &self,
        vol_name_prefix: &str,
        requested_size_in_kb: u64,
        num_of_luns: usize,
        mut spare_cutoff: u8,
    ) -> MetricsResult<Vec<String>> {
        // Set minimum cut off
        if spare_cutoff <= 10 {
            spare_cutoff = 10
        }

        // First, get a list of available pools
        let storage_pools = get::<Vec<PoolInstanceResponse>>(
            &self.client,
            &self.config,
            "types/StoragePool/instances",
        )?;

        // don't need storage_pools later on, OK to move
        let pool_ids: Vec<String> = identify_ideal_pools(storage_pools, num_of_luns, spare_cutoff)?;

        // Could be more defensive and check if pool_ids is empty.
        // identify_ideal_pools() should ideally return an error in that case.
        // So, skip that check.
        if pool_ids.len() < num_of_luns {
            debug!(
                "Cannot create volumes in {} pools, creating in {} instead",
                num_of_luns,
                pool_ids.len()
            );
        }
        // Create each volume with sizes balanced over pools
        let each_vol_size_in_kb = requested_size_in_kb / (pool_ids.len() as u64);

        let mut volume_ids: Vec<String> = Vec::new();

        for (vol_num, pool_id) in pool_ids.iter().enumerate() {
            debug!(
                "Creating volume of size {} in pool with ID {}",
                each_vol_size_in_kb,
                pool_id.to_string()
            );
            let vol_creation_req = VolumeRequest::new(
                each_vol_size_in_kb,
                pool_id.to_string(),
                format!("{}_{}", vol_name_prefix, vol_num),
            );
            // post a request to endpoint to create a volume. If call isn't
            // an http success result, return an error. Return is newly created volume ID
            let mut vol_creation_resp = self
                .client
                .post(&format!(
                    "https://{}/api/types/Volume/instances",
                    self.config.endpoint
                ))
                .header(CONTENT_TYPE, "application/json")
                .basic_auth(&self.config.user, Some(&self.config.password))
                .json(&vol_creation_req)
                .send()?
                .error_for_status()?;
            let json_resp: String = vol_creation_resp.json()?;
            volume_ids.push(json_resp);
        }

        // Did we succeed in creating as many as intended?
        if volume_ids.len() != pool_ids.len() {
            debug!(
                "Created only {} volumes. {} intended",
                volume_ids.len(),
                pool_ids.len()
            );
            debug!("Request is not met in full");
            // TODO: Rollback/delete these volumes without mapping?
        }
        Ok(volume_ids)
    }

    /// Returns the sdcId corresponding to the given name
    fn get_sdc_id_from_name(&self, sdc_name: &str) -> MetricsResult<String> {
        // get a list of all sdc's, filter entry that matches sdc_name
        // and return corresponding sdc_id

        debug!("Retrieving SDC ID for {}", sdc_name);
<<<<<<< HEAD
        let sdc_info = get::<Vec<Sdc>>(&self.client, &self.config, "api/types/Sdc/instances")
            .map(|sdc_objects| {
=======
        let sdc_info = get::<Vec<Sdc>>(&self.client, &self.config, "api/types/Sdc/instances").map(
            |sdc_objects| {
>>>>>>> b55e5bb5
                let ids: Vec<String> = sdc_objects
                    .iter()
                    .filter(|sdc| match sdc.name {
                        Some(ref name) => name == sdc_name,
                        None => false,
                    })
                    .map(|sdc| sdc.id.clone())
                    .collect::<Vec<String>>();
<<<<<<< HEAD
            ids
            })?;
=======
                ids
            },
        )?;
>>>>>>> b55e5bb5

        if !sdc_info.is_empty() {
            if let Some(id) = sdc_info.get(0) {
                Ok(id.to_string())
            } else {
                Err(StorageError::new(format!(
                    "SDC ID not found for {}",
                    sdc_name
                )))
            }
        } else {
            Err(StorageError::new(format!(
                "SDC ID not found for {}",
                sdc_name
            )))
        }
    }

    /// Maps all the volumes in the list to the given sdc
    /// Also sets iops and bandwidth limits
    pub fn map_volumes(&self, volume_ids: &[String], sdc_name: &str) -> MetricsResult<bool> {
        // Get sdc_id from sdc_name
        let sdc_id = self.get_sdc_id_from_name(sdc_name)?;
        debug!("SDC ID for {} is {}", sdc_name, sdc_id);

        for vol_id in volume_ids {
            debug!("Mapping {} to {}", vol_id, sdc_id);

            let mut sdc_map = HashMap::new();
            sdc_map.insert("sdcId", sdc_id.clone());

            // TODO: allow multiple mappings?

            // Returns only http status of success or failure
            let mut _resp = self
                .client
                .post(&format!(
                    "https://{}/api/instances/Volume::{}/action/addMappedSdc",
                    self.config.endpoint, vol_id
                ))
                .header(CONTENT_TYPE, "application/json")
                .basic_auth(&self.config.user, Some(&self.config.password))
                .json(&sdc_map)
                .send()?
                .error_for_status()?;

            let mut sdc_limits = HashMap::new();
            sdc_limits.insert("sdcId", sdc_id.clone());

            if let Some(limit) = &self.config.bandwidth_limit {
                sdc_limits.insert("bandwidthLimitInKbps", limit.to_string());
            } else {
                sdc_limits.insert("bandwidthLimitInKbps", "0".to_string());
            }
            if let Some(limit) = &self.config.iops_limit {
                sdc_limits.insert("iopsLimit", limit.to_string());
            } else {
                sdc_limits.insert("iopsLimit", "0".to_string());
            }

            debug!("Adding bandwidth limits to volume with ID {}", vol_id);
            let mut _resp = self
                .client
                .post(&format!(
                    "https://{}/api/instances/Volume::{}/action/setMappedSdcLimits",
                    self.config.endpoint, vol_id
                ))
                .header(CONTENT_TYPE, "application/json")
                .basic_auth(&self.config.user, Some(&self.config.password))
                .json(&sdc_limits)
                .send()?
                .error_for_status()?;
        }
        Ok(true)
    }
}

#[derive(Serialize, Debug)]
pub enum VolumeRequestType {
    ThinProvisioned,
    ThickProvisioned,
}

#[serde(rename_all = "camelCase")]
#[derive(Serialize, Debug)]
pub struct VolumeRequest {
    pub volume_size_in_kb: String,
    pub storage_pool_id: String,
    pub name: String,
    pub volume_type: VolumeRequestType,
    pub use_rmcache: bool,
}

impl VolumeRequest {
    fn new(volume_size_int: u64, storage_pool_id: String, name: String) -> VolumeRequest {
        VolumeRequest {
            volume_size_in_kb: volume_size_int.to_string(),
            storage_pool_id,
            name,
            volume_type: VolumeRequestType::ThinProvisioned,
            use_rmcache: true,
        }
    }
}
/// Finds the ideal pools where volumes need to be created.
/// Returns a vector of pool_ids, will never return an empty list
/// Available space and percent provisioned are considered
/// when identifying the pools.
fn identify_ideal_pools(
    mut storage_pools: Vec<PoolInstanceResponse>,
    num_of_pools: usize,
    spare_cutoff: u8,
) -> MetricsResult<Vec<String>> {
    if !storage_pools.is_empty() {
        let mut ids: Vec<String> = Vec::new();

        // Retain only those pools which pass the cutoff
        storage_pools.retain(|each| each.spare_percentage > spare_cutoff);
        if storage_pools.is_empty() {
            // None have enough spare space
            return Err(StorageError::new(format!(
                "All storage pools are above
                                    cutoff of {}%",
                spare_cutoff
            )));
        }
        // Now reverse sort storage_pools based on the 'spare_percentage' field
        storage_pools.sort_unstable_by(|a, b| b.spare_percentage.cmp(&a.spare_percentage));

        let available_pools: usize = if storage_pools.len() < num_of_pools {
            storage_pools.len()
        } else {
            num_of_pools
        };

        for i in 0..available_pools {
            if let Some(element) = storage_pools.get(i) {
                let pool_id = &element.id;
                ids.push(pool_id.to_string());
            }
        }
        if !ids.is_empty() {
            Ok(ids)
        } else {
            // storage_pools is not empty, but did not find any elements?
            Err(StorageError::new(
                "Failed to identify ideal pool to create volume".to_string(),
            ))
        }
    } else {
        Err(StorageError::new("No storage pools found".to_string()))
    }
}

/* Uncomment this when this test should run
#[test]
fn test_create_and_map_volume() {
    use self::serde_json;
    use self::simplelog::{Config, TermLogger};
    use std::fs::File;
    use std::io::{Error as ioError, ErrorKind};

    // read config file
    TermLogger::new(log::LevelFilter::Debug, Config::default()).unwrap();
    let config_file = "/newDevice/tests/scaleio_wc.json".to_string();
    let config_file_fd = File::open(&config_file).unwrap();

    let config: serde_json::Value = serde_json::from_reader(config_file_fd)
        .map_err(|e| ioError::new(ErrorKind::InvalidData, e.to_string()))
        .unwrap();

    debug!("Read file");
    let mut scaleio_config = ScaleioConfig {
        user: config["username"]
            .as_str()
            .expect("User name is missing")
            .to_string(),
        password: config["password"]
            .as_str()
            .expect("password is missing")
            .to_string(),
        endpoint: config["endpoint"]
            .as_str()
            .expect("endpoint is missing")
            .to_string(),
        region: config["region"]
            .as_str()
            .expect("region is missing")
            .to_string(),
        bandwidth_limit: {
            if let Some(b) = config["bandwidth"].as_u64() {
                Some(b)
            } else {
                // unspecified, set unlimited
                Some(0)
            }
        },
        iops_limit: {
            if let Some(c) = config["iops"].as_u64() {
                Some(c)
            } else {
                // unspecified, set unlimited
                Some(0)
            }
        },
        certificate: None,
    };

    debug!("Config is {:#?}", scaleio_config);
    let vol_size: u64 = config["total_size"].as_u64().unwrap();
    let luns = config["no_of_luns"].as_u64().unwrap();
    let sdc_hostname = config["sdc_hostname"]
        .as_str()
        .expect("SDC hostname is missing");
    let spare_cutoff: u8 = config["spare_cutoff"].as_u8().unwrap();

    let web_client = reqwest::Client::builder().build().unwrap();

    let token = get_api_token(&web_client, &scaleio_config).unwrap();
    // valid 10 mins
    scaleio_config.password = token;

    let vols = create_volume(
        &web_client,
        &scaleio_config,
        "LIBTEST",
        vol_size,
        luns as usize,
        spare_cutoff,
    ).unwrap();
    println!("{:#?}", vols);

    map_volumes(&web_client, &scaleio_config, vols, &sdc_hostname).unwrap();
} */<|MERGE_RESOLUTION|>--- conflicted
+++ resolved
@@ -111,13 +111,6 @@
     }
     // Calculate Bandwidth
     fn bandwidth(self) -> u64 {
-<<<<<<< HEAD
-        self.total_weight_in_kb.checked_div(self.num_seconds).unwrap_or(0)
-    }
-    // Calculate IO Size or Latency: totalWeightIn* / numOccured
-    fn iosize_or_latency(self) -> u64 {
-        self.total_weight_in_kb.checked_div(self.num_occured).unwrap_or(0)
-=======
         self.total_weight_in_kb
             .checked_div(self.num_seconds)
             .unwrap_or(0)
@@ -127,7 +120,6 @@
         self.total_weight_in_kb
             .checked_div(self.num_occured)
             .unwrap_or(0)
->>>>>>> b55e5bb5
     }
     // Calculate the average kb/s from the fields
     fn average(&self) -> u64 {
@@ -932,12 +924,8 @@
 
 #[serde(rename_all = "camelCase")]
 #[derive(Deserialize, Debug, IntoPoint)]
-<<<<<<< HEAD
-pub struct StoragePoolInfo { // StoragePoolStatistics (selected ones)
-=======
 pub struct StoragePoolInfo {
     // StoragePoolStatistics (selected ones)
->>>>>>> b55e5bb5
     pub num_of_devices: u64,
     pub num_of_volumes: u64,
     pub primary_read_bwc: BWC,
@@ -991,21 +979,6 @@
 
 #[serde(rename_all = "camelCase")]
 #[derive(Clone, Deserialize, Debug, IntoPoint)]
-<<<<<<< HEAD
-pub struct Instance { // Device Object
-    pub device_current_path_name: String, // in v3
-    pub device_original_path_name: String, // in v3
-    pub rfcache_error_device_does_not_exist: bool,
-    pub sds_id: String,
-    pub device_state: DeviceState, // in v3
-    pub capacity_limit_in_kb: Option<u64>, // in v3
-    pub max_capacity_in_kb: u64, // in v3
-    pub storage_pool_id: String, // in v3 ** required
-    pub long_successful_ios: Option<Successfulio>,
-    pub error_state: String, // in v3 (note this could be an enum)
-    pub name: Option<String>, // in v3
-    pub id: String, // in v3
-=======
 pub struct Instance {
     // Device Object
     pub device_current_path_name: String,  // in v3
@@ -1020,7 +993,6 @@
     pub error_state: String,  // in v3 (note this could be an enum)
     pub name: Option<String>, // in v3
     pub id: String,           // in v3
->>>>>>> b55e5bb5
     pub links: Vec<Link>,
     pub update_configuration: Option<bool>,
     pub vendor_name: Option<String>,      // NEW V3
@@ -1979,14 +1951,10 @@
     fn into_point(&self, name: Option<&str>, is_time_series: bool) -> Vec<TsPoint> {
         let mut points = Vec::new();
         let mut p = TsPoint::new(name.unwrap_or("scaleio_sys_stat"), is_time_series);
-<<<<<<< HEAD
-        p.add_field("capacity_limit_in_kb", TsValue::Long(self.capacity_limit_in_kb));
-=======
         p.add_field(
             "capacity_limit_in_kb",
             TsValue::Long(self.capacity_limit_in_kb),
         );
->>>>>>> b55e5bb5
         p.add_field("max_capacity_in_kb", TsValue::Long(self.max_capacity_in_kb));
         p.add_field(
             "capacity_in_use_in_kb",
@@ -2839,18 +2807,6 @@
         Ok(sds_info)
     }
 
-<<<<<<< HEAD
-    pub fn get_system_stats(&self, system_id: &str, t: DateTime<Utc>)-> MetricsResult<Vec<TsPoint>> {
-        let systemstats = get::<SystemStatistics>(&self.client, &self.config, &format!("instances/System::{}/relationships/Statistics", system_id)).map(|system_stats|{
-            let points: Vec<TsPoint> = system_stats.into_point(Some("scaleio_sys_stats"), true)
-            .into_iter()
-            .map(|mut point| {
-                point.timestamp = Some(t);
-                point.add_tag("sys_id", TsValue::String(system_id.to_string()));
-                point
-            })
-            .collect();
-=======
     pub fn get_system_stats(
         &self,
         system_id: &str,
@@ -2871,7 +2827,6 @@
                     point
                 })
                 .collect();
->>>>>>> b55e5bb5
             points
         })?;
         Ok(systemstats)
@@ -3005,13 +2960,8 @@
         // and return corresponding sdc_id
 
         debug!("Retrieving SDC ID for {}", sdc_name);
-<<<<<<< HEAD
-        let sdc_info = get::<Vec<Sdc>>(&self.client, &self.config, "api/types/Sdc/instances")
-            .map(|sdc_objects| {
-=======
         let sdc_info = get::<Vec<Sdc>>(&self.client, &self.config, "api/types/Sdc/instances").map(
             |sdc_objects| {
->>>>>>> b55e5bb5
                 let ids: Vec<String> = sdc_objects
                     .iter()
                     .filter(|sdc| match sdc.name {
@@ -3020,14 +2970,9 @@
                     })
                     .map(|sdc| sdc.id.clone())
                     .collect::<Vec<String>>();
-<<<<<<< HEAD
-            ids
-            })?;
-=======
                 ids
             },
         )?;
->>>>>>> b55e5bb5
 
         if !sdc_info.is_empty() {
             if let Some(id) = sdc_info.get(0) {
