#![allow(non_snake_case)]

/**
* Copyright 2019 Comcast Cable Communications Management, LLC
*
* Licensed under the Apache License, Version 2.0 (the "License");
* you may not use this file except in compliance with the License.
* You may obtain a copy of the License at
*
* http://www.apache.org/licenses/LICENSE-2.0
*
* Unless required by applicable law or agreed to in writing, software
* distributed under the License is distributed on an "AS IS" BASIS,
* WITHOUT WARRANTIES OR CONDITIONS OF ANY KIND, either express or implied.
* See the License for the specific language governing permissions and
* limitations under the License.
*
* SPDX-License-Identifier: Apache-2.0
*/
use std::collections::HashMap;
use std::fs::File;
use std::io::Read;
use std::io::Write;
use std::path::Path;
use std::str::FromStr;

use crate::error::*;
use crate::IntoPoint;

use crate::ir::{TsPoint, TsValue};
use chrono::offset::Utc;
use chrono::DateTime;
use cookie::{Cookie, CookieJar};
use log::{debug, error, trace, warn};
use quick_xml::events::attributes::Attributes;
use quick_xml::events::Event;
use quick_xml::Reader;
use reqwest::header::{
    HeaderMap, HeaderName, HeaderValue, CONTENT_LENGTH, CONTENT_TYPE, COOKIE, SET_COOKIE,
};
use xml::writer::{EventWriter, XmlEvent};

pub trait FromXml {
    fn from_xml(data: &str) -> MetricsResult<Self>
    where
        Self: Sized;
}

/// Helper trait to make converting messy xml into
/// counter structs
pub trait FromXmlAttributes {
    fn from_xml_attributes(data: Attributes<'_>) -> MetricsResult<Self>
    where
        Self: Sized;
}

pub enum MoverStatsRequest {
    Cifs,
    Network,
    Nfs,
    ResourceUsage,
}

impl ToString for MoverStatsRequest {
    fn to_string(&self) -> String {
        match *self {
            MoverStatsRequest::Cifs => "CIFS-All".into(),
            MoverStatsRequest::Network => "Network-All".into(),
            MoverStatsRequest::Nfs => "NFS-All".into(),
            MoverStatsRequest::ResourceUsage => "ResourceUsage".into(),
        }
    }
}

#[derive(Clone, Deserialize, Debug)]
pub struct VnxConfig {
    /// The vnx endpoint to use
    pub endpoint: String,
    pub user: String,
    /// This gets replaced with the token at runtime
    pub password: String,
    /// The region this cluster is located in
    pub region: String,
    /// Optional certificate file to use against the server
    /// der encoded
    pub certificate: Option<String>,
    /// Location of the XML dump files created by nas-xml
    pub shares_dump_location: Option<String>,
}

fn parse_data_services_policies(s: &str) -> MetricsResult<HashMap<String, String>> {
    let mut h = HashMap::new();
    let parts = s.split(',').collect::<Vec<&str>>();

    for part in parts {
        if part.is_empty() {
            // Skip empty sections
            continue;
        }
        let key_value = part.split_terminator('=').collect::<Vec<&str>>();
        if key_value.len() != 2 {
            // Key=Value isn't formatted here properly
            return Err(StorageError::new(format!(
                "Invalid key=value in dataServicesPolicy string: {}",
                part
            )));
        }
        h.insert(key_value[0].to_string(), key_value[1].to_string());
    }

    Ok(h)
}

#[derive(Clone, Debug)]
pub enum VolumeType {
    Disk(DiskVolume),
    Meta(MetaVolume),
    Pool(PoolVolume),
    Slice(SliceVolume),
    Stripe(StripeVolume),
    Unknown,
}

#[derive(Clone, Debug)]
pub enum DiskType {
    Clstd,
    Mixed,
    Unknown,
}

impl ToString for DiskType {
    fn to_string(&self) -> String {
        match *self {
            DiskType::Clstd => "clstd".into(),
            DiskType::Mixed => "mixed".into(),
            DiskType::Unknown => "unknown".into(),
        }
    }
}

#[derive(Clone, Debug, Default, FromXmlAttributes, IntoPoint)]
pub struct IpCounter {
    pub sent: u64,
    pub received: u64,
    pub notForw: u64,
    pub deliv: u64,
}

#[derive(Clone, Debug, Default, FromXmlAttributes, IntoPoint)]
pub struct TcpCounter {
    pub sent: u64,
    pub received: u64,
    pub connReq: u64,
    pub connLing: u64,
    pub retransm: u64,
    pub resets: u64,
}

#[derive(Clone, Debug, Default, FromXmlAttributes, IntoPoint)]
pub struct UdpCounter {
    pub deliv: u64,
    pub sent: u64,
    pub badPorts: u64,
    pub incomplHdrs: u64,
}

#[derive(Clone, Debug, Default, FromXmlAttributes, IntoPoint)]
pub struct DeviceCounter {
    device: String,
    _in: u64,
    out: u64,
}

#[test]
fn test_nfs_mounted_shares() {
    use std::fs::File;
    use std::io::Read;

    let data = {
        let mut s = String::new();
        let mut f = File::open("tests/vnx/vnxexportnfs").unwrap();
        f.read_to_string(&mut s).unwrap();
        s
    };
    let t: DateTime<Utc> = Utc::now();
    let res = NfsMountedShares::from_str(&data).unwrap();
    println!("result: {:#?}", res);
    let points = res.into_point(Some("vnx_mounted_shares"), false);
    println!("points: {:#?}", points);
    //println!("points: {:#?}, {}", res, res.len());
}

#[derive(Clone, Debug)]
pub struct NfsMountedShares {
    pub nfs_mounted_shares: Vec<NfsMountedShare>,
}

impl IntoPoint for NfsMountedShares {
    fn into_point(&self, name: Option<&str>, is_time_series: bool) -> Vec<TsPoint> {
        let all_nfs_mounted_servers: Vec<TsPoint> = self
            .nfs_mounted_shares
            .iter()
            .flat_map(|f| f.into_point(name, is_time_series))
            .collect();
        all_nfs_mounted_servers
    }
}

impl NfsMountedShares {
    fn from_str(data: &str) -> MetricsResult<Self> {
        let mut nfs_mounted_shares: Vec<NfsMountedShare> = Vec::new();
        let lines: Vec<&str> = data.split('\n').collect();
        let mut skip = 0;
        for (i, line) in lines.iter().enumerate() {
            if i == skip && skip != 0 {
                continue;
            }
            let share: Vec<&str> = line.split_whitespace().collect();
            if share.len() != 2 {
                continue;
            }
            let path = share[0].to_string();
            let access: Vec<String> = share[1].split(',').map(|s| s.to_string()).collect();
            let p = Path::new(&path);

            //check if next share is actually just the alternate name
            let next_share: Vec<&str> = lines[i + 1].split_whitespace().collect();
            let mut alternate_name = match p.file_name() {
                Some(alt) => alt.to_string_lossy().to_string(),
                None => String::new(),
            };
            if next_share.len() == 2 {
                let next_path = next_share[0].to_string();
                let next_access: Vec<String> =
                    next_share[1].split(',').map(|s| s.to_string()).collect();
                if next_access == access || path.contains(&next_path) {
                    alternate_name = next_path;
                    skip = i + 1;
                }
            }
            nfs_mounted_shares.push(NfsMountedShare {
                path: path.clone(),
                is_share: true,
                share_name: path.clone(),
                alternate_name: alternate_name.clone(),
                access: access.clone(),
            });
        }
        Ok(NfsMountedShares { nfs_mounted_shares })
    }
}

impl FromXml for NfsMountedShares {
    fn from_xml(data: &str) -> MetricsResult<Self> {
        let mut reader = Reader::from_str(data);
        reader.trim_text(true);
        let mut buf = Vec::new();

        let mut nfs_mounted_shares: Vec<NfsMountedShare> = Vec::new();
        let mut path: String = String::new();
        let mut share_name: String = String::new();
        let mut alternate_name: String = String::new();
        let mut is_share: bool = false;
        let mut access: Vec<String> = Vec::new();

        loop {
            match reader.read_event(&mut buf) {
                Ok(Event::Start(ref e)) => {
                    if b"EXPORT" == e.name() {
                        // exports for each mover
                        for a in e.attributes() {
                            let attribute_name = a?;
                            let attribute_val = String::from_utf8_lossy(&attribute_name.value);
                            match attribute_name.key {
                                b"PATH" => {
                                    path = attribute_val.to_string();
                                }
                                b"IS_SHARE" => {
                                    is_share = bool::from_str(&attribute_val.to_lowercase())?;
                                }
                                b"SHARE_NAME" => {
                                    share_name = attribute_val.to_string();
                                }
                                b"ALTERNATE_NAME" => {
                                    alternate_name = attribute_val.to_string();
                                }
                                _ => {
                                    trace!(
                                        "attribute {} for export",
                                        String::from_utf8_lossy(attribute_name.key)
                                    );
                                }
                            }
                        }
                    }
                }
                Ok(Event::Text(e)) => {
                    // access, root and rw attributes for each export
                    let text = e.unescape_and_decode(&reader)?;
                    if text.starts_with("access") {
                        access = text
                            .trim_start_matches("access=")
                            .split(':')
                            .map(|s| s.to_string())
                            .collect::<Vec<String>>();
                    }
                }
                Ok(Event::Empty(_e)) => {}
                Ok(Event::End(ref e)) => {
                    if b"EXPORT" == e.name() {
                        // encountered end tag for export.
                        // create new struct instance and add to vector
                        nfs_mounted_shares.push(NfsMountedShare {
                            path: path.clone(),
                            is_share,
                            share_name: share_name.clone(),
                            alternate_name: alternate_name.clone(),
                            access: access.clone(),
                        });
                        access.clear();
                    }
                }
                Err(e) => {
                    return Err(StorageError::new(format!(
                        "invalid xml data from server at position: {}: {:?}",
                        reader.buffer_position(),
                        e
                    )));
                }
                Ok(Event::Eof) => break,
                _ => (),
            }
            buf.clear();
        }
        Ok(NfsMountedShares { nfs_mounted_shares })
    }
}

#[derive(Clone, Debug, Default, IntoPoint)]
pub struct NfsMountedShare {
    pub path: String,
    pub is_share: bool,
    pub share_name: String,
    pub alternate_name: String,
    pub access: Vec<String>,
}

#[test]
fn test_cifs_servers_parser() {
    use std::fs::File;
    use std::io::Read;

    let data = {
        let mut s = String::new();
        let mut f = File::open("tests/vnx/cifs_server_query.xml").unwrap();
        f.read_to_string(&mut s).unwrap();
        s
    };
    let res = CifsServers::from_xml(&data).unwrap();
    println!("result: {:#?}", res);
    let points = res.into_point(Some("vnx_cifs_servers"), false);
    println!("points: {:#?}", points);
}

#[derive(Clone, Debug)]
pub struct CifsServers {
    pub cifs_servers: Vec<CifsServer>,
}

impl IntoPoint for CifsServers {
    fn into_point(&self, name: Option<&str>, is_time_series: bool) -> Vec<TsPoint> {
        let all_cifs: Vec<TsPoint> = self
            .cifs_servers
            .iter()
            .flat_map(|f| f.into_point(name, is_time_series))
            .collect();

        all_cifs
    }
}

impl FromXml for CifsServers {
    fn from_xml(data: &str) -> MetricsResult<Self> {
        let mut reader = Reader::from_str(data);
        reader.trim_text(true);
        let mut buf = Vec::new();

        let mut cifs_servers: Vec<CifsServer> = Vec::new();

        loop {
            match reader.read_event(&mut buf) {
                Ok(Event::Start(ref e)) => {
                    if b"CifsServer" == e.name() {
                        cifs_servers.push(CifsServer::from_xml_attributes(e.attributes())?);
                    }
                }
                Ok(Event::Empty(_e)) => {}
                Ok(Event::End(_e)) => {}
                Err(e) => {
                    return Err(StorageError::new(format!(
                        "invalid xml data  from server at position: {}: {:?}",
                        reader.buffer_position(),
                        e
                    )));
                }
                Ok(Event::Eof) => break,
                _ => (),
            }
            buf.clear();
        }
        Ok(CifsServers { cifs_servers })
    }
}

#[derive(Clone, Debug, Default, FromXmlAttributes, IntoPoint)]
pub struct CifsServer {
    pub mover: String,
    pub name: String,
    //pub r#type: String,
    pub localUsers: bool,
    pub moverIdIsVdm: bool,
    pub interfaces: String,
}

#[derive(Clone, Debug)]
pub struct FileSystemCapacities {
    pub capacity: Vec<FileSystemCapacity>,
}

#[derive(Clone, Debug, IntoPoint)]
pub struct FileSystemCapacity {
    filesystem_id: u64,
    /// The maximum number of files and/or directories possible on this file
    /// system.
    files_total: u64,
    /// The current number of files and/or directories on this file system.
    files_used: u64,
    /// Returns the name (alias) of the file system.
    /// name is unique among all file systems
    name: String,
    /// The total data capacity of the file system.
    space_total: u64,
    /// The amount of space currently used by the user data.
    space_used: u64,
    /// List of IDs of storages from which this file system was allocated.
    storages: Vec<u64>,
    /// The list of IDs of storage pools from which this file system was
    /// allocated. If the file system was not allocated from storage pools,
    /// this list is empty.
    storage_pools: Vec<u64>,
    /// The ID of the volume object this file system is based on
    volume: u64,
    /// The size of the underlying volume. This datum characterizes the
    /// resources used by this file system in the context of the entire
    /// Celerra system
    volume_size: u64,
}

impl IntoPoint for FileSystemCapacities {
    fn into_point(&self, name: Option<&str>, is_time_series: bool) -> Vec<TsPoint> {
        let capacity_points: Vec<TsPoint> = self
            .capacity
            .iter()
            .flat_map(|f| f.into_point(name, is_time_series))
            .collect();

        capacity_points
    }
}

impl FromXml for FileSystemCapacities {
    fn from_xml(data: &str) -> MetricsResult<Self> {
        let mut reader = Reader::from_str(data);
        reader.trim_text(true);
        let mut buf = Vec::new();

        let mut capacity: Vec<FileSystemCapacity> = Vec::new();
        let mut filesystem_id: u64 = 0;

        loop {
            match reader.read_event(&mut buf) {
                Ok(Event::Start(ref e)) => {
                    if b"FileSystem" == e.name() {
                        let mut name = String::new();
                        let mut volume = 0;
                        let mut storages: Vec<u64> = Vec::new();
                        let mut storage_pools: Vec<u64> = Vec::new();

                        for a in e.attributes() {
                            let item = a?;
                            let val = String::from_utf8_lossy(&item.value);
                            match item.key {
                                b"name" => {
                                    name = val.to_string();
                                }
                                b"volume" => {
                                    volume = u64::from_str(&val)?;
                                }
                                b"storagePools" => {
                                    // TODO: Verify if this is comma or space separated
                                    // The API docs don't specify
                                    storage_pools = val
                                        .split_whitespace()
                                        .collect::<Vec<&str>>()
                                        .iter()
                                        .map(|v| u64::from_str(v))
                                        .filter(|num| num.is_ok())
                                        .map(|num| num.unwrap())
                                        .collect::<Vec<u64>>();
                                }
                                b"storages" => {
                                    // TODO: Verify if this is comma or space separated
                                    // The API docs don't specify
                                    storages = val
                                        .split_whitespace()
                                        .collect::<Vec<&str>>()
                                        .iter()
                                        .map(|v| u64::from_str(v))
                                        .filter(|num| num.is_ok())
                                        .map(|num| num.unwrap())
                                        .collect::<Vec<u64>>();
                                }
                                b"fileSystem" => {
                                    filesystem_id = u64::from_str(&val)?;
                                }
                                _ => {
                                    debug!(
                                        "unknown xml attribute: {} for FileSystem",
                                        String::from_utf8_lossy(item.key)
                                    );
                                }
                            }
                        }
                        capacity.push(FileSystemCapacity {
                            filesystem_id,
                            name,
                            files_total: 0,
                            files_used: 0,
                            space_total: 0,
                            space_used: 0,
                            storages,
                            storage_pools,
                            volume,
                            volume_size: 0,
                        });
                    } else if b"FileSystemCapacityInfo" == e.name() {
                        let mut volume_size = 0;
                        for a in e.attributes() {
                            let item = a?;
                            let val = String::from_utf8_lossy(&item.value);
                            match item.key {
                                b"fileSystem" => {
                                    filesystem_id = u64::from_str(&val)?;
                                }
                                b"volumeSize" => {
                                    volume_size = u64::from_str(&val)?;
                                }
                                _ => {
                                    debug!(
                                        "unknown xml attribute: {} for FileSystemCapacityInfo",
                                        String::from_utf8_lossy(item.key)
                                    );
                                }
                            }
                        }
                        // Try to locate an existing struct to update
                        match capacity
                            .iter()
                            .position(|c| c.filesystem_id == filesystem_id)
                        {
                            Some(pos) => {
                                // Update
                                capacity[pos].volume_size = volume_size;
                            }
                            None => {
                                // Nothing to do here?
                                warn!("Found FileSystemCapacityInfo element without FileSystem");
                            }
                        }
                    } else {
                        debug!("Unknown empty tag: {}", String::from_utf8_lossy(e.name()));
                    }
                }
                Ok(Event::Empty(ref e)) => {
                    if b"ResourceUsage" == e.name() {
                        let mut space_total = 0;
                        let mut space_used = 0;
                        let mut files_total = 0;
                        let mut files_used = 0;
                        for a in e.attributes() {
                            let item = a?;
                            let val = String::from_utf8_lossy(&item.value);
                            match item.key {
                                b"filesUsed" => {
                                    files_used = u64::from_str(&val)?;
                                }
                                b"filesTotal" => {
                                    files_total = u64::from_str(&val)?;
                                }
                                b"spaceUsed" => {
                                    space_used = u64::from_str(&val)?;
                                }
                                b"spaceTotal" => {
                                    space_total = u64::from_str(&val)?;
                                }
                                _ => {
                                    debug!(
                                        "unknown xml attribute: {} for FileSystemCapacityInfo",
                                        String::from_utf8_lossy(item.key)
                                    );
                                }
                            }
                        }
                        match capacity
                            .iter()
                            .position(|c| c.filesystem_id == filesystem_id)
                        {
                            Some(pos) => {
                                // Update the capacity information
                                capacity[pos].files_total = files_total;
                                capacity[pos].files_used = files_used;
                                capacity[pos].space_total = space_total;
                                capacity[pos].space_used = space_used;
                            }
                            None => {
                                // Nothing to do here?
                                warn!("Found ResourceUsage element without FileSystemCapacityInfo");
                            }
                        }
                    }
                }
                Ok(Event::End(_e)) => {}
                Err(e) => {
                    return Err(StorageError::new(format!(
                        "invalid xml data from server at position: {}: {:?}",
                        reader.buffer_position(),
                        e
                    )));
                }
                Ok(Event::Eof) => break,
                _ => (),
            }
            buf.clear();
        }

        Ok(FileSystemCapacities { capacity })
    }
}

#[test]
fn test_filesystem_capacity_parser() {
    use std::fs::File;
    use std::io::Read;

    let data = {
        let mut s = String::new();
        let mut f = File::open("tests/vnx/filesystem_capacity_query.xml").unwrap();
        f.read_to_string(&mut s).unwrap();
        s
    };
    let res = FileSystemCapacities::from_xml(&data).unwrap();
    let points = res.into_point(Some("vnx_filesystem_capacity"), true);
    println!("result: {:#?}", points);
}

#[test]
fn test_mount_parser() {
    use std::fs::File;
    use std::io::Read;

    let data = {
        let mut s = String::new();
        let mut f = File::open("tests/vnx/mounts_query.xml").unwrap();
        f.read_to_string(&mut s).unwrap();
        s
    };
    //let t = DateTime::from(Utc::now());
    let res = Mounts::from_xml(&data).unwrap();
    /*.and_then(|instance| {
        let points: Vec<TsPoint> = instance
            .into_point(Some("vnx_mounts"), false)
            .iter_mut()
            .collect();
        Ok(points)
    })
    .unwrap();*/
    let points = res.into_point(Some("vnx_mounts"), false);
    println!("result: {:#?}", res);
    println!("points: {:#?}", points);
}

#[derive(Clone, Debug)]
pub struct Mounts {
    pub mounts: Vec<Mount>,
}

impl IntoPoint for Mounts {
    fn into_point(&self, name: Option<&str>, is_time_series: bool) -> Vec<TsPoint> {
        let mut points: Vec<TsPoint> = Vec::new();
        for m in &self.mounts {
            points.extend(m.into_point(Some(name.unwrap_or("vnx_mounts")), is_time_series));
        }

        points
    }
}

#[derive(Clone, Debug, Default, IntoPoint)]
pub struct Mount {
    pub disabled: bool,
    pub file_system: u64,
    pub path: String,
    pub mover: u64,
    pub mover_is_vdm: bool,
}

impl FromXml for Mounts {
    fn from_xml(data: &str) -> MetricsResult<Self> {
        let mut reader = Reader::from_str(data);
        reader.trim_text(true);
        let mut buf = Vec::new();

        let mut mounts: Vec<Mount> = Vec::new();
        loop {
            match reader.read_event(&mut buf) {
                Ok(Event::Start(ref e)) => {
                    if b"Mount" == e.name() {
                        let mut disabled = false;
                        let mut file_system: u64 = 0;
                        let mut path = String::new();
                        let mut mover: u64 = 0;
                        let mut mover_is_vdm = false;

                        for a in e.attributes() {
                            let item = a?;
                            let val = String::from_utf8_lossy(&item.value);
                            match item.key {
                                b"disabled" => {
                                    disabled = bool::from_str(&val)?;
                                }
                                b"fileSystem" => {
                                    file_system = u64::from_str(&val)?;
                                }
                                b"mover" => {
                                    mover = u64::from_str(&val)?;
                                }
                                b"moverIdIsVdm" => {
                                    mover_is_vdm = bool::from_str(&val)?;
                                }
                                b"path" => {
                                    path = val.to_string();
                                }
                                _ => {
                                    debug!(
                                        "unknown xml attribute: {} for MoverNetStats",
                                        String::from_utf8_lossy(item.key)
                                    );
                                }
                            }
                        }
                        mounts.push(Mount {
                            disabled,
                            file_system,
                            path,
                            mover,
                            mover_is_vdm,
                        });
                    }
                }
                Ok(Event::End(_e)) => {}
                Err(e) => {
                    return Err(StorageError::new(format!(
                        "invalid xml data  from server at position: {}: {:?}",
                        reader.buffer_position(),
                        e
                    )));
                }
                Ok(Event::Eof) => break,
                _ => (),
            }
            buf.clear();
        }

        Ok(Mounts { mounts })
    }
}

#[test]
fn test_network_all_parser() {
    use std::fs::File;
    use std::io::Read;

    let data = {
        let mut s = String::new();
        let mut f = File::open("tests/vnx/network_stats_query.xml").unwrap();
        f.read_to_string(&mut s).unwrap();
        s
    };
    let res = NetworkAllSample::from_xml(&data).unwrap();
    let points = res.into_point(None, true);
    println!("result: {:#?}", points);
}

/// All CIFS related counters
#[derive(Clone, Debug)]
pub struct NetworkAllSample {
    pub mover: String,
    pub time: u64,
    pub stamp: u64,
    pub ip: IpCounter,
    pub tcp: TcpCounter,
    pub udp: UdpCounter,
    pub devices: Vec<DeviceCounter>,
}

impl IntoPoint for NetworkAllSample {
    fn into_point(&self, name: Option<&str>, is_time_series: bool) -> Vec<TsPoint> {
        let mut p = TsPoint::new(name.unwrap_or("networking_usage"), true);
        p.add_tag("mover", TsValue::String(self.mover.clone()));
        // Turn these counters into point arrays, get the first one and merge
        // the fields with this point
        p.fields
            .extend(self.ip.into_point(None, is_time_series)[0].fields.clone());
        p.fields
            .extend(self.tcp.into_point(None, is_time_series)[0].fields.clone());
        p.fields
            .extend(self.udp.into_point(None, is_time_series)[0].fields.clone());
        for device in &self.devices {
            p.add_tag("device", TsValue::String(device.device.clone()));
            p.add_field(
                format!("{}_in", device.device.clone()),
                TsValue::Long(device._in),
            );
            p.add_field(format!("{}_out", device.device), TsValue::Long(device.out));
        }

        vec![p]
    }
}

impl FromXml for NetworkAllSample {
    fn from_xml(data: &str) -> MetricsResult<Self> {
        let mut reader = Reader::from_str(data);
        reader.trim_text(true);
        let mut buf = Vec::new();

        let mut mover = String::new();
        let mut time = 0;
        let mut stamp = 0;
        let mut ip = IpCounter::default();
        let mut tcp = TcpCounter::default();
        let mut udp = UdpCounter::default();
        let mut devices = Vec::new();

        loop {
            match reader.read_event(&mut buf) {
                Ok(Event::Start(ref e)) => {
                    if b"MoverNetStats" == e.name() {
                        for a in e.attributes() {
                            let item = a?;
                            let val = String::from_utf8_lossy(&item.value);
                            match item.key {
                                b"mover" => {
                                    mover = val.to_string();
                                }
                                _ => {
                                    debug!(
                                        "unknown xml attribute: {} for MoverNetStats",
                                        String::from_utf8_lossy(item.key)
                                    );
                                }
                            }
                        }
                    } else if b"Sample" == e.name() {
                        for a in e.attributes() {
                            let item = a?;
                            let val = String::from_utf8_lossy(&item.value);
                            match item.key {
                                b"time" => {
                                    time = u64::from_str(&val)?;
                                }
                                b"stamp" => {
                                    stamp = u64::from_str(&val)?;
                                }
                                _ => {
                                    debug!(
                                        "unknown xml attribute: {} for Sample",
                                        String::from_utf8_lossy(item.key)
                                    );
                                }
                            }
                        }
                    }
                }
                Ok(Event::Empty(e)) => {
                    if b"Ip" == e.name() {
                        ip = IpCounter::from_xml_attributes(e.attributes())?;
                    } else if b"Tcp" == e.name() {
                        tcp = TcpCounter::from_xml_attributes(e.attributes())?;
                    } else if b"Udp" == e.name() {
                        udp = UdpCounter::from_xml_attributes(e.attributes())?;
                    } else if b"DeviceTraffic" == e.name() {
                        let d = DeviceCounter::from_xml_attributes(e.attributes())?;
                        devices.push(d);
                    } else {
                        debug!("Unknown empty tag: {}", String::from_utf8_lossy(e.name()));
                    }
                }
                Ok(Event::End(_e)) => {}
                Err(e) => {
                    return Err(StorageError::new(format!(
                        "invalid xml data  from server at position: {}: {:?}",
                        reader.buffer_position(),
                        e
                    )));
                }
                Ok(Event::Eof) => break,
                _ => (),
            }
            buf.clear();
        }
        Ok(NetworkAllSample {
            mover,
            time,
            stamp,
            ip,
            tcp,
            udp,
            devices,
        })
    }
}

#[derive(Clone, Debug, Default, FromXmlAttributes, IntoPoint)]
pub struct Trans2Counter {
    pub trans2Open: u64,
    pub trans2FindFirst: u64,
    pub trans2FindNext: u64,
    pub trans2QFsInfo: u64,
    pub trans2QPathInfo: u64,
    pub trans2SetPathInfo: u64,
    pub trans2QFileInfo: u64,
    pub trans2SetFileInfo: u64,
    pub trans2Mkdir: u64,
}

#[derive(Clone, Debug, Default, FromXmlAttributes, IntoPoint)]
pub struct NtCounter {
    pub ntCreate: u64,
    pub ntSetSd: u64,
    pub ntNotifyChange: u64,
    pub ntRename: u64,
    pub ntQuerySd: u64,
}

#[derive(Clone, Debug, Default, FromXmlAttributes, IntoPoint)]
pub struct StateCounter {
    pub openConnections: u64,
    pub openFiles: u64,
}

#[derive(Clone, Debug, Default, FromXmlAttributes, IntoPoint)]
pub struct TotalsCounter {
    pub all: u64,
    pub smb: u64,
    pub trans2: u64,
    pub nt: u64,
}

#[derive(Clone, Debug, Default, FromXmlAttributes, IntoPoint)]
pub struct SmbCounter {
    pub mkdir: u64,
    pub rmdir: u64,
    pub open: u64,
    pub create: u64,
    pub close: u64,
    pub flush: u64,
    pub unlink: u64,
    pub rename: u64,
    pub getAttr: u64,
    pub setAttr: u64,
    pub read: u64,
    pub write: u64,
    pub lock: u64,
    pub unlock: u64,
    pub createTmp: u64,
    pub mkNew: u64,
    pub chkPath: u64,
    pub exit: u64,
    pub lseek: u64,
    pub lockRead: u64,
    pub writeUnlock: u64,
    pub readBlockRaw: u64,
    pub writeBlockRaw: u64,
    pub setAttrExp: u64,
    pub getAttrExp: u64,
    pub lockingX: u64,
    pub trans: u64,
    pub transSec: u64,
    pub copy: u64,
    pub _move: u64,
    pub echo: u64,
    pub writeClose: u64,
    pub openX: u64,
    pub readX: u64,
    pub writeX: u64,
    pub closeTreeDisco: u64,
    pub trans2Prim: u64,
    pub trans2Secd: u64,
    pub findClose2: u64,
    pub findNotifyClose: u64,
    pub treeConnect: u64,
    pub treeDisco: u64,
    pub negProt: u64,
    pub sessSetupX: u64,
    pub userLogOffX: u64,
    pub treeConnectX: u64,
    pub diskAttr: u64,
    pub search: u64,
    pub findFirst: u64,
    pub findUnique: u64,
    pub findClose: u64,
    pub transNt: u64,
    pub transNtSecd: u64,
    pub createNtX: u64,
    pub cancelNt: u64,
    pub sendMessage: u64,
    pub beginMessage: u64,
    pub endMessage: u64,
    pub messageText: u64,
}

#[test]
fn test_cifs_all_parser() {
    use std::fs::File;
    use std::io::Read;

    let data = {
        let mut s = String::new();
        let mut f = File::open("tests/vnx/cifs_stats_query.xml").unwrap();
        f.read_to_string(&mut s).unwrap();
        s
    };
    let res = CifsAllSample::from_xml(&data).unwrap();
    println!("result: {:#?}", res);
}

/// All CIFS related counters
#[derive(Clone, Debug)]
pub struct CifsAllSample {
    pub mover: String,
    pub time: u64,
    pub stamp: u64,
    pub smb_calls: SmbCounter,
    pub smb_time: SmbCounter,
    pub trans2_calls: Trans2Counter,
    pub trans2_time: Trans2Counter,
    pub nt_calls: NtCounter,
    pub nt_time: NtCounter,
    pub state: StateCounter,
    pub totals: TotalsCounter,
}

impl IntoPoint for CifsAllSample {
    fn into_point(&self, name: Option<&str>, is_time_series: bool) -> Vec<TsPoint> {
        let mut p = TsPoint::new(name.unwrap_or("cifs_usage"), true);
        p.add_tag("mover", TsValue::String(self.mover.clone()));
        // Turn these counters into point arrays, get the first one and merge
        // the fields with this point
        p.fields.extend(
            self.smb_calls.into_point(None, is_time_series)[0]
                .fields
                .clone(),
        );
        p.fields.extend(
            self.smb_time.into_point(None, is_time_series)[0]
                .fields
                .clone(),
        );
        p.fields.extend(
            self.trans2_calls.into_point(None, is_time_series)[0]
                .fields
                .clone(),
        );
        p.fields.extend(
            self.trans2_time.into_point(None, is_time_series)[0]
                .fields
                .clone(),
        );
        p.fields.extend(
            self.nt_calls.into_point(None, is_time_series)[0]
                .fields
                .clone(),
        );
        p.fields.extend(
            self.nt_time.into_point(None, is_time_series)[0]
                .fields
                .clone(),
        );
        p.fields.extend(
            self.state.into_point(None, is_time_series)[0]
                .fields
                .clone(),
        );
        p.fields.extend(
            self.totals.into_point(None, is_time_series)[0]
                .fields
                .clone(),
        );

        vec![p]
    }
}

impl FromXml for CifsAllSample {
    fn from_xml(data: &str) -> MetricsResult<Self> {
        let mut reader = Reader::from_str(data);
        reader.trim_text(true);
        let mut buf = Vec::new();

        let mut mover = String::new();
        let mut time = 0;
        let mut stamp = 0;
        let mut smb_calls = SmbCounter::default();
        let mut smb_time = SmbCounter::default();
        let mut trans2_calls = Trans2Counter::default();
        let mut trans2_time = Trans2Counter::default();
        let mut nt_calls = NtCounter::default();
        let mut nt_time = NtCounter::default();
        let mut state = StateCounter::default();
        let mut totals = TotalsCounter::default();

        loop {
            match reader.read_event(&mut buf) {
                Ok(Event::Start(ref e)) => {
                    if b"MoverCifsStats" == e.name() {
                        for a in e.attributes() {
                            let item = a?;
                            let val = String::from_utf8_lossy(&item.value);
                            match item.key {
                                b"mover" => {
                                    mover = val.to_string();
                                }
                                _ => {
                                    debug!(
                                        "unknown xml attribute: {} for MoverCifsStats",
                                        String::from_utf8_lossy(item.key)
                                    );
                                }
                            }
                        }
                    } else if b"Sample" == e.name() {
                        for a in e.attributes() {
                            let item = a?;
                            let val = String::from_utf8_lossy(&item.value);
                            match item.key {
                                b"time" => {
                                    time = u64::from_str(&val)?;
                                }
                                b"stamp" => {
                                    stamp = u64::from_str(&val)?;
                                }
                                _ => {
                                    debug!(
                                        "unknown xml attribute: {} for Sample",
                                        String::from_utf8_lossy(item.key)
                                    );
                                }
                            }
                        }
                    }
                }
                Ok(Event::Empty(e)) => {
                    if b"SMBCalls" == e.name() {
                        smb_calls = SmbCounter::from_xml_attributes(e.attributes())?;
                    } else if b"SMBTime" == e.name() {
                        smb_time = SmbCounter::from_xml_attributes(e.attributes())?;
                    } else if b"Trans2Calls" == e.name() {
                        trans2_calls = Trans2Counter::from_xml_attributes(e.attributes())?;
                    } else if b"Trans2Time" == e.name() {
                        trans2_time = Trans2Counter::from_xml_attributes(e.attributes())?;
                    } else if b"NTCalls" == e.name() {
                        nt_calls = NtCounter::from_xml_attributes(e.attributes())?;
                    } else if b"NTTime" == e.name() {
                        nt_time = NtCounter::from_xml_attributes(e.attributes())?;
                    } else if b"State" == e.name() {
                        state = StateCounter::from_xml_attributes(e.attributes())?;
                    } else if b"Totals" == e.name() {
                        totals = TotalsCounter::from_xml_attributes(e.attributes())?;
                    } else if b"MoverCifsStats" == e.name() {
                        for a in e.attributes() {
                            let item = a?;
                            let val = String::from_utf8_lossy(&item.value);
                            match item.key {
                                b"mover" => {
                                    mover = val.to_string();
                                }
                                _ => {
                                    debug!(
                                        "unknown xml attribute: {} for MoverNfsStats",
                                        String::from_utf8_lossy(item.key)
                                    );
                                }
                            }
                        }
                    } else {
                        //warn!("Unknown empty tag: {}", String::from_utf8_lossy(e.name()));
                    }
                }
                Ok(Event::End(_e)) => {}
                Err(e) => {
                    return Err(StorageError::new(format!(
                        "invalid xml data  from server at position: {}: {:?}",
                        reader.buffer_position(),
                        e
                    )));
                }
                Ok(Event::Eof) => break,
                _ => (),
            }
            buf.clear();
        }
        Ok(CifsAllSample {
            mover,
            time,
            stamp,
            smb_calls,
            smb_time,
            trans2_calls,
            trans2_time,
            nt_calls,
            nt_time,
            state,
            totals,
        })
    }
}

#[derive(Clone, Debug, Default, FromXmlAttributes, IntoPoint)]
pub struct CacheCounter {
    pub hits: u64,
    pub misses: u64,
    pub adds: u64,
    pub nonExistent: u64,
}

#[derive(Clone, Debug, Default, FromXmlAttributes, IntoPoint)]
pub struct RpcCounter {
    pub calls: u64,
    pub badData: u64,
    pub dupl: u64,
    pub resends: u64,
    pub badAuth: u64,
}

#[derive(Clone, Debug, Default, FromXmlAttributes, IntoPoint)]
pub struct NfsV2Counter {
    pub null: u64,
    pub getattr: u64,
    pub setattr: u64,
    pub root: u64,
    pub lookup: u64,
    pub readlink: u64,
    pub read: u64,
    pub wrcache: u64,
    pub write: u64,
    pub create: u64,
    pub remove: u64,
    pub link: u64,
    pub symlink: u64,
    pub mkdir: u64,
    pub rmdir: u64,
    pub readdir: u64,
    pub fsstat: u64,
}

#[derive(Clone, Debug, Default, FromXmlAttributes, IntoPoint)]
pub struct NfsV3Counter {
    pub v3null: u64,
    pub v3getattr: u64,
    pub v3setattr: u64,
    pub v3lookup: u64,
    pub v3access: u64,
    pub v3readlink: u64,
    pub v3read: u64,
    pub v3write: u64,
    pub v3create: u64,
    pub v3mkdir: u64,
    pub v3symlink: u64,
    pub v3mknod: u64,
    pub v3remove: u64,
    pub v3rmdir: u64,
    pub v3rename: u64,
    pub v3link: u64,
    pub v3readdir: u64,
    pub v3readdirplus: u64,
    pub v3fsstat: u64,
    pub v3fsinfo: u64,
    pub v3pathconf: u64,
    pub v3commit: u64,
}

#[test]
fn test_nfs_all_parser() {
    use std::fs::File;
    use std::io::Read;

    let data = {
        let mut s = String::new();
        let mut f = File::open("tests/vnx/nfs_mover_request.xml").unwrap();
        f.read_to_string(&mut s).unwrap();
        s
    };
    let res = NfsAllSample::from_xml(&data).unwrap();
    println!("result: {:#?}", res);
}

/// All NFS related counters
#[derive(Clone, Debug)]
pub struct NfsAllSample {
    pub mover: String,
    pub time: u64,
    pub stamp: u64,
    pub proc_v2_calls: NfsV2Counter,
    pub proc_v2_time: NfsV2Counter,
    pub proc_v2_failures: NfsV2Counter,
    pub proc_v3_failures: NfsV3Counter,
    pub proc_v3_calls: NfsV3Counter,
    pub proc_v3_time: NfsV3Counter,
    pub cache: CacheCounter,
    pub rpc: RpcCounter,
}

impl IntoPoint for NfsAllSample {
    fn into_point(&self, name: Option<&str>, is_time_series: bool) -> Vec<TsPoint> {
        let mut p = TsPoint::new(name.unwrap_or("nfs_usage"), true);
        p.add_tag("mover", TsValue::String(self.mover.clone()));
        // Turn these counters into point arrays, get the first one and merge
        // the fields with this point
        p.fields.extend(
            self.proc_v2_calls.into_point(None, is_time_series)[0]
                .fields
                .clone(),
        );
        p.fields.extend(
            self.proc_v2_failures.into_point(None, is_time_series)[0]
                .fields
                .clone(),
        );
        p.fields.extend(
            self.proc_v2_time.into_point(None, is_time_series)[0]
                .fields
                .clone(),
        );
        p.fields.extend(
            self.proc_v3_calls.into_point(None, is_time_series)[0]
                .fields
                .clone(),
        );
        p.fields.extend(
            self.proc_v3_failures.into_point(None, is_time_series)[0]
                .fields
                .clone(),
        );
        p.fields.extend(
            self.proc_v3_time.into_point(None, is_time_series)[0]
                .fields
                .clone(),
        );
        p.fields.extend(
            self.cache.into_point(None, is_time_series)[0]
                .fields
                .clone(),
        );
        p.fields
            .extend(self.rpc.into_point(None, is_time_series)[0].fields.clone());

        vec![p]
    }
}

impl FromXml for NfsAllSample {
    fn from_xml(data: &str) -> MetricsResult<Self> {
        let mut reader = Reader::from_str(data);
        reader.trim_text(true);
        let mut buf = Vec::new();

        let mut mover = String::new();
        let mut time = 0;
        let mut stamp = 0;
        let mut proc_v2_calls = NfsV2Counter::default();
        let mut proc_v2_time = NfsV2Counter::default();
        let mut proc_v2_failures = NfsV2Counter::default();
        let mut proc_v3_failures = NfsV3Counter::default();
        let mut proc_v3_calls = NfsV3Counter::default();
        let mut proc_v3_time = NfsV3Counter::default();
        let mut cache = CacheCounter::default();
        let mut rpc = RpcCounter::default();

        loop {
            match reader.read_event(&mut buf) {
                Ok(Event::Start(ref e)) => {
                    if b"MoverNfsStats" == e.name() {
                        for a in e.attributes() {
                            let item = a?;
                            let val = String::from_utf8_lossy(&item.value);
                            match item.key {
                                b"mover" => {
                                    mover = val.to_string();
                                }
                                _ => {
                                    debug!(
                                        "unknown xml attribute: {} for MoverNfsStats",
                                        String::from_utf8_lossy(item.key)
                                    );
                                }
                            }
                        }
                    } else if b"Sample" == e.name() {
                        for a in e.attributes() {
                            let item = a?;
                            let val = String::from_utf8_lossy(&item.value);
                            match item.key {
                                b"time" => {
                                    time = u64::from_str(&val)?;
                                }
                                b"stamp" => {
                                    stamp = u64::from_str(&val)?;
                                }
                                _ => {
                                    debug!(
                                        "unknown xml attribute: {} for Sample",
                                        String::from_utf8_lossy(item.key)
                                    );
                                }
                            }
                        }
                    }
                }
                Ok(Event::Empty(e)) => {
                    if b"ProcV2Calls" == e.name() {
                        proc_v2_calls = NfsV2Counter::from_xml_attributes(e.attributes())?;
                    } else if b"ProcV2Time" == e.name() {
                        proc_v2_time = NfsV2Counter::from_xml_attributes(e.attributes())?;
                    } else if b"ProcV2Failures" == e.name() {
                        proc_v2_failures = NfsV2Counter::from_xml_attributes(e.attributes())?;
                    } else if b"ProcV3Calls" == e.name() {
                        proc_v3_calls = NfsV3Counter::from_xml_attributes(e.attributes())?;
                    } else if b"ProcV3Time" == e.name() {
                        proc_v3_time = NfsV3Counter::from_xml_attributes(e.attributes())?;
                    } else if b"ProcV3Failures" == e.name() {
                        proc_v3_failures = NfsV3Counter::from_xml_attributes(e.attributes())?;
                    } else if b"Cache" == e.name() {
                        cache = CacheCounter::from_xml_attributes(e.attributes())?;
                    } else if b"Rpc" == e.name() {
                        rpc = RpcCounter::from_xml_attributes(e.attributes())?;
                    } else if b"MoverNfsStats" == e.name() {
                        for a in e.attributes() {
                            let item = a?;
                            let val = String::from_utf8_lossy(&item.value);
                            match item.key {
                                b"mover" => {
                                    mover = val.to_string();
                                }
                                _ => {
                                    debug!(
                                        "unknown xml attribute: {} for MoverNfsStats",
                                        String::from_utf8_lossy(item.key)
                                    );
                                }
                            }
                        }
                    } else {
                        //warn!("Unknown empty tag: {}", String::from_utf8_lossy(e.name()));
                    }
                }
                Ok(Event::End(_e)) => {}
                Err(e) => {
                    return Err(StorageError::new(format!(
                        "invalid xml data  from server at position: {}: {:?}",
                        reader.buffer_position(),
                        e
                    )));
                }
                Ok(Event::Eof) => break,
                _ => (),
            }
            buf.clear();
        }
        Ok(NfsAllSample {
            mover,
            time,
            stamp,
            proc_v2_calls,
            proc_v2_time,
            proc_v2_failures,
            proc_v3_calls,
            proc_v3_time,
            proc_v3_failures,
            cache,
            rpc,
        })
    }
}

#[test]
fn test_disk_info_parser() {
    use std::fs::File;
    use std::io::Read;

    let data = {
        let mut s = String::new();
        let mut f = File::open("tests/vnx/clariion_disk_query.xml").unwrap();
        f.read_to_string(&mut s).unwrap();
        s
    };
    let res = DiskInfo::from_xml(&data).unwrap();
    println!("result: {:#?}", res);
}

#[derive(Clone, Debug)]
pub struct DiskInfo {
    pub disks: Vec<Disk>,
}

#[derive(Clone, Debug, FromXmlAttributes, IntoPoint)]
pub struct Disk {
    pub bus: u64,
    pub enclosure_number: u64,
    pub disk_number: u64,
    pub state: String,
    pub vendor_id: String,
    pub product_id: String,
    pub revision: String,
    pub serial_number: String,
    pub capacity: u64,
    pub used_capacity: u64,
    pub remapped_blocks: u64,
    pub storage: String,
    pub name: String,
}

impl FromXml for DiskInfo {
    fn from_xml(data: &str) -> MetricsResult<Self> {
        let mut reader = Reader::from_str(data);
        reader.trim_text(true);
        let mut buf = Vec::new();

        let mut disks: Vec<Disk> = Vec::new();

        loop {
            match reader.read_event(&mut buf) {
                Ok(Event::Start(_e)) => {}
                Ok(Event::Empty(ref e)) => {
                    if b"ClariionDiskConfig" == e.name() {
                        disks.push(Disk::from_xml_attributes(e.attributes())?);
                    }
                }
                Ok(Event::End(_e)) => {}
                Err(e) => {
                    return Err(StorageError::new(format!(
                        "invalid xml data  from server at position: {}: {:?}",
                        reader.buffer_position(),
                        e
                    )));
                }
                Ok(Event::Eof) => break,
                _ => (),
            }
            buf.clear();
        }
        Ok(DiskInfo { disks })
    }
}

impl IntoPoint for DiskInfo {
    fn into_point(&self, name: Option<&str>, is_time_series: bool) -> Vec<TsPoint> {
        let mut points: Vec<TsPoint> = Vec::new();
        for disk in &self.disks {
            points.extend(disk.into_point(name, is_time_series));
        }

        points
    }
}

#[test]
fn test_resources_all_parser() {
    use std::fs::File;
    use std::io::Read;

    let data = {
        let mut s = String::new();
        let mut f = File::open("tests/vnx/mover_stats_query.xml").unwrap();
        f.read_to_string(&mut s).unwrap();
        s
    };
    let res = ResourceUsageSample::from_xml(&data).unwrap();
    println!("result: {:#?}", res);
}

#[derive(Clone, Debug)]
pub struct ResourceUsageSample {
    pub mover: String,
    pub cpu: f64,
    pub mem: f64,
    pub time: u64,
    pub stamp: u64,
}

impl IntoPoint for ResourceUsageSample {
    fn into_point(&self, name: Option<&str>, is_time_series: bool) -> Vec<TsPoint> {
        let mut p = TsPoint::new(name.unwrap_or("resource_usage"), is_time_series);
        p.add_tag("mover", TsValue::String(self.mover.clone()));
        p.add_field("cpu", TsValue::Float(self.cpu));
        p.add_field("memory", TsValue::Float(self.mem));

        vec![p]
    }
}

impl FromXml for ResourceUsageSample {
    fn from_xml(data: &str) -> MetricsResult<Self> {
        let mut reader = Reader::from_str(data);
        reader.trim_text(true);
        let mut buf = Vec::new();

        let mut mover = String::new();
        let mut cpu = 0.0;
        let mut mem = 0.0;
        let mut time = 0;
        let mut stamp = 0;
        loop {
            match reader.read_event(&mut buf) {
                Ok(Event::Start(ref e)) => {
                    if b"MoverResourceUsage" == e.name() {
                        for a in e.attributes() {
                            let item = a?;
                            let val = String::from_utf8_lossy(&item.value);
                            match item.key {
                                b"mover" => {
                                    mover = val.to_string();
                                }
                                _ => {
                                    debug!(
                                        "unknown xml attribute: {} for MoverResourceUsage",
                                        String::from_utf8_lossy(item.key)
                                    );
                                }
                            }
                        }
                    }
                }
                Ok(Event::Empty(e)) => {
                    if b"Sample" == e.name() {
                        for a in e.attributes() {
                            let item = a?;
                            let val = String::from_utf8_lossy(&item.value);
                            match item.key {
                                b"cpu" => {
                                    cpu = f64::from_str(&val)?;
                                }
                                b"mem" => {
                                    mem = f64::from_str(&val)?;
                                }
                                b"time" => {
                                    time = u64::from_str(&val)?;
                                }
                                b"stamp" => {
                                    stamp = u64::from_str(&val)?;
                                }
                                _ => {
                                    debug!(
                                        "unknown xml attribute: {} for Sample",
                                        String::from_utf8_lossy(item.key)
                                    );
                                }
                            }
                        }
                    } else {
                        debug!("Unknown empty tag: {}", String::from_utf8_lossy(e.name()));
                    }
                }
                Ok(Event::End(_e)) => {}
                Err(e) => {
                    return Err(StorageError::new(format!(
                        "invalid xml data  from server at position: {}: {:?}",
                        reader.buffer_position(),
                        e
                    )));
                }
                Ok(Event::Eof) => break,
                _ => (),
            }
            buf.clear();
        }
        Ok(ResourceUsageSample {
            mover,
            cpu,
            mem,
            time,
            stamp,
        })
    }
}

#[derive(Clone, Debug)]
pub struct Filesystem {
    pub filesystem_id: String,
    pub space_total: u64,
    pub space_used: u64,
    pub files_total: u64,
    pub files_used: u64,
}

#[test]
fn test_filesystem_query_parser() {
    use std::fs::File;
    use std::io::Read;

    let data = {
        let mut s = String::new();
        let mut f = File::open("tests/vnx/filesystem_usage_query.xml").unwrap();
        f.read_to_string(&mut s).unwrap();
        s
    };
    let res = FilesystemUsage::from_xml(&data).unwrap();
    println!("result: {:#?}", res);
}

#[derive(Clone, Debug)]
pub struct FilesystemUsage {
    pub filesystems: Vec<Filesystem>,
}

impl IntoPoint for FilesystemUsage {
    fn into_point(&self, name: Option<&str>, is_time_series: bool) -> Vec<TsPoint> {
        let mut points: Vec<TsPoint> = Vec::new();

        for f in &self.filesystems {
            let mut p = TsPoint::new(name.unwrap_or("filesystem_usage"), is_time_series);
            p.add_tag("filesystem_id", TsValue::String(f.filesystem_id.clone()));
            p.add_field("space_total", TsValue::Long(f.space_total));
            p.add_field("space_used", TsValue::Long(f.space_used));
            p.add_field("files_used", TsValue::Long(f.files_used));
            p.add_field("files_total", TsValue::Long(f.files_total));
            points.push(p);
        }

        points
    }
}

impl FromXml for FilesystemUsage {
    fn from_xml(data: &str) -> MetricsResult<Self> {
        // Depending on the Volume type given that'll dictate the child element we expect
        let mut reader = Reader::from_str(data);
        reader.trim_text(true);
        let mut buf = Vec::new();
        let mut filesystems = Vec::new();

        loop {
            match reader.read_event(&mut buf) {
                Ok(Event::Start(ref _e)) => {}
                Ok(Event::Empty(e)) => {
                    if b"Item" == e.name() {
                        let mut filesystem = String::new();
                        let mut space_total = 0;
                        let mut space_used = 0;
                        let mut files_total = 0;
                        let mut files_used = 0;

                        for a in e.attributes() {
                            let item = a?;
                            let val = String::from_utf8_lossy(&item.value);
                            match item.key {
                                b"fileSystem" => {
                                    filesystem = val.to_string();
                                }
                                b"spaceTotal" => {
                                    space_total = u64::from_str(&val)?;
                                }
                                b"spaceUsed" => {
                                    space_used = u64::from_str(&val)?;
                                }
                                b"filesTotal" => {
                                    files_total = u64::from_str(&val)?;
                                }
                                b"filesUsed" => {
                                    files_used = u64::from_str(&val)?;
                                }
                                _ => {
                                    debug!(
                                        "unknown xml attribute: {} for Item",
                                        String::from_utf8_lossy(item.key)
                                    );
                                }
                            }
                        }
                        filesystems.push(Filesystem {
                            filesystem_id: filesystem,
                            space_total,
                            space_used,
                            files_total,
                            files_used,
                        })
                    } else {
                        debug!("Unknown empty tag: {}", String::from_utf8_lossy(e.name()));
                    }
                }
                Ok(Event::End(_e)) => {}
                Err(e) => {
                    return Err(StorageError::new(format!(
                        "invalid xml data  from server at position: {}: {:?}",
                        reader.buffer_position(),
                        e
                    )));
                }
                Ok(Event::Eof) => break,
                _ => (),
            }
            buf.clear();
        }
        Ok(FilesystemUsage { filesystems })
    }
}

#[derive(Clone, Debug)]
pub struct DiskVolume {
    pub storage_system_id: u64,
    pub lun: String,
    pub disk_type: DiskType,
    pub movers: Vec<String>,
    pub data_service_policies: HashMap<String, String>,
}

#[derive(Clone, Debug)]
pub struct FreeSpace {
    size: u64,
    offset: u64,
}

#[derive(Clone, Debug)]
pub struct MetaVolume {
    member_volumes: Vec<String>,
    client_file_systems: Vec<String>,
}

#[derive(Clone, Debug)]
pub struct PoolVolume {
    pub client_file_systems: Vec<String>,
    pub member_volumes: Vec<String>,
}

#[derive(Clone, Debug)]
pub struct SliceVolume {
    sliced_volume: String,
    offset: u64,
}

#[derive(Clone, Debug)]
pub struct StripeVolume {
    striped_volumes: Vec<String>,
    stripe_size: u16,
}

#[derive(Debug)]
pub struct Volume {
    pub name: String,
    pub vol_type: VolumeType,
    pub size: u64,
    pub client_volumes: Vec<String>,
    pub virtual_provisioning: bool,
    pub volume_id: u64,
    pub free_space: Vec<FreeSpace>,
}

impl IntoPoint for Volume {
    fn into_point(&self, name: Option<&str>, is_time_series: bool) -> Vec<TsPoint> {
        let mut p = TsPoint::new(name.unwrap_or("volume"), is_time_series);
        match self.vol_type {
            VolumeType::Disk(ref v) => {
                p.add_tag(
                    "system_id",
                    TsValue::String(v.storage_system_id.to_string()),
                );
                p.add_tag("lun", TsValue::String(v.lun.clone()));
                p.add_tag("disk_type", TsValue::String(v.disk_type.to_string()));
                // TODO: Should we add the movers?
                for (key, value) in &v.data_service_policies {
                    p.add_tag(key, TsValue::String(value.clone()));
                }
            }
            VolumeType::Meta(ref _v) => {
                //TODO: Should we tag all the meta data volumes?
            }
            VolumeType::Pool(ref _v) => {
                // TODO: Should we tag all the client filesystems?
            }
            VolumeType::Slice(ref v) => {
                p.add_tag("sliced_volume", TsValue::String(v.sliced_volume.clone()));
                p.add_field("offset", TsValue::Long(v.offset));
            }
            VolumeType::Stripe(ref v) => {
                // TODO: Should we add tags for all the striped_volume ids?
                p.add_field("stripe_size", TsValue::Short(v.stripe_size));
            }
            VolumeType::Unknown => {}
        };
        p.add_field("size", TsValue::Long(self.size));
        p.add_field(
            "virtual_provisioning",
            TsValue::Boolean(self.virtual_provisioning),
        );
        p.add_field("volume_id", TsValue::Long(self.volume_id));
        for f in self.free_space.iter().enumerate() {
            p.add_field(format!("free_space_size_{}", f.0), TsValue::Long(f.1.size));
            p.add_field(
                format!("free_space_offset_{}", f.0),
                TsValue::Long(f.1.offset),
            );
        }
        vec![p]
    }
}

#[test]
fn test_volume_query_parser() {
    use std::fs::File;
    use std::io::Read;

    let data = {
        let mut s = String::new();
        let mut f = File::open("tests/vnx/volume_query.xml").unwrap();
        f.read_to_string(&mut s).unwrap();
        s
    };
    let res = Volumes::from_xml(&data).unwrap();
    println!("result: {:#?}", res);
}

#[derive(Debug)]
pub struct Volumes {
    pub volumes: Vec<Volume>,
}

impl FromXml for Volumes {
    fn from_xml(data: &str) -> MetricsResult<Self> {
        // Depending on the Volume type given that'll dictate the child element we expect
        let mut reader = Reader::from_str(data);
        reader.trim_text(true);
        let mut buf = Vec::new();

        let mut volumes = Vec::new();

        let mut name = String::new();
        let mut vol_type = VolumeType::Unknown;
        let mut size: u64 = 0;
        let mut client_volumes = Vec::new();
        let mut virtual_provisioning = false;
        let mut volume_id: u64 = 0;
        let mut free_space = Vec::new();

        loop {
            match reader.read_event(&mut buf) {
                Ok(Event::Start(ref e)) => {
                    if b"Volume" == e.name() {
                        // Clear the placeholders
                        name = String::new();
                        vol_type = VolumeType::Unknown;
                        size = 0;
                        client_volumes = Vec::new();
                        virtual_provisioning = false;
                        volume_id = 0;
                        free_space = Vec::new();
                        // Grab attributes
                        for a in e.attributes() {
                            let item = a?;
                            let val = String::from_utf8_lossy(&item.value);
                            match item.key {
                                b"name" => {
                                    name = val.to_string();
                                }
                                b"type" => {
                                    //VolumeType::from_str(val).map_err(|e| e.to_string())?;
                                }
                                b"size" => {
                                    size = u64::from_str(&val)?;
                                }
                                b"clientVolumes" => {
                                    client_volumes = val
                                        .split_whitespace()
                                        .map(|s| s.to_string())
                                        .collect::<Vec<String>>();
                                }
                                b"virtualProvisioning" => {
                                    virtual_provisioning = bool::from_str(&val)?;
                                }
                                b"volume" => {
                                    volume_id = u64::from_str(&val)?;
                                }
                                _ => {
                                    debug!(
                                        "unknown xml attribute: {} for Volume",
                                        String::from_utf8_lossy(item.key)
                                    );
                                }
                            }
                        }
                    } else {
                        warn!("Unknown start tag: {}", String::from_utf8_lossy(e.name()));
                    }
                }
                Ok(Event::Empty(e)) => {
                    if b"DiskVolumeData" == e.name() {
                        let mut storage_system_id = 0;
                        let mut lun = String::new();
                        let mut _disk_type = DiskType::Unknown;
                        let mut movers = Vec::new();
                        let mut data_service_policies = HashMap::new();
                        for a in e.attributes() {
                            let item = a?;
                            let val = String::from_utf8_lossy(&item.value);
                            match item.key {
                                b"storageSystem" => {
                                    storage_system_id = u64::from_str(&val)?;
                                }
                                b"lun" => {
                                    lun = val.to_string();
                                }
                                b"diskType" => {
                                    //size = u64::from_str(&val).map_err(|e| e.to_string())?;
                                }
                                b"movers" => {
                                    movers = val
                                        .split_whitespace()
                                        .map(|s| s.to_string())
                                        .collect::<Vec<String>>();
                                }
                                b"dataServicePolicies" => {
                                    data_service_policies = parse_data_services_policies(&val)?;
                                }
                                _ => {
                                    debug!(
                                        "unknown xml attribute: {} for DiskVolumeData",
                                        String::from_utf8_lossy(item.key)
                                    );
                                }
                            }
                        }
                        vol_type = VolumeType::Disk(DiskVolume {
                            storage_system_id,
                            lun,
                            disk_type: DiskType::Clstd,
                            movers,
                            data_service_policies,
                        });
                    } else if b"MetaVolumeData" == e.name() {
                        let mut member_volumes = Vec::new();
                        let mut client_file_systems = Vec::new();
                        for a in e.attributes() {
                            let item = a?;
                            let val = String::from_utf8_lossy(&item.value);
                            match item.key {
                                b"memberVolumes" => {
                                    member_volumes = val
                                        .split_whitespace()
                                        .map(|s| s.to_string())
                                        .collect::<Vec<String>>();
                                }
                                b"clientFileSystems" => {
                                    client_file_systems = val
                                        .split_whitespace()
                                        .map(|s| s.to_string())
                                        .collect::<Vec<String>>();
                                }
                                _ => {
                                    debug!(
                                        "unknown xml attribute: {} for MetaVolumeData",
                                        String::from_utf8_lossy(item.key)
                                    );
                                }
                            }
                        }
                        vol_type = VolumeType::Meta(MetaVolume {
                            member_volumes,
                            client_file_systems,
                        });
                    } else if b"SliceVolumeData" == e.name() {
                        let mut sliced_volume = String::new();
                        let mut offset = 0;
                        for a in e.attributes() {
                            let item = a?;
                            let val = String::from_utf8_lossy(&item.value);
                            match item.key {
                                b"slicedVolume" => {
                                    sliced_volume = val.to_string();
                                }
                                b"offset" => {
                                    offset = u64::from_str(&val)?;
                                }
                                _ => {
                                    debug!(
                                        "unknown xml attribute: {} for SliceVolumeData",
                                        String::from_utf8_lossy(item.key)
                                    );
                                }
                            }
                        }
                        vol_type = VolumeType::Slice(SliceVolume {
                            sliced_volume,
                            offset,
                        });
                    } else if b"StripeVolumeData" == e.name() {
                        let mut striped_volumes = Vec::new();
                        let mut stripe_size = 0;
                        for a in e.attributes() {
                            let item = a?;
                            let val = String::from_utf8_lossy(&item.value);
                            match item.key {
                                b"slicedVolume" => {
                                    striped_volumes = val
                                        .split_whitespace()
                                        .map(|s| s.to_string())
                                        .collect::<Vec<String>>();
                                }
                                b"stripeSize" => {
                                    stripe_size = u16::from_str(&val)?;
                                }
                                _ => {
                                    debug!(
                                        "unknown xml attribute: {} for StripeVolumeData",
                                        String::from_utf8_lossy(item.key)
                                    );
                                }
                            }
                        }
                        vol_type = VolumeType::Stripe(StripeVolume {
                            striped_volumes,
                            stripe_size,
                        });
                    } else if b"FreeSpace" == e.name() {
                        let mut size = 0;
                        let mut offset = 0;
                        for a in e.attributes() {
                            let item = a?;
                            let val = String::from_utf8_lossy(&item.value);
                            match item.key {
                                b"size" => {
                                    size = u64::from_str(&val)?;
                                }
                                b"offset" => {
                                    offset = u64::from_str(&val)?;
                                }
                                _ => {
                                    debug!(
                                        "unknown xml attribute: {} for FreeSpace",
                                        String::from_utf8_lossy(item.key)
                                    );
                                }
                            }
                        }
                        free_space.push(FreeSpace { size, offset });
                    } else if b"PoolVolumeData" == e.name() {
                        let mut member_volumes = Vec::new();
                        let mut client_file_systems = Vec::new();
                        for a in e.attributes() {
                            let item = a?;
                            let val = String::from_utf8_lossy(&item.value);
                            match item.key {
                                b"clientFileSystems" => {
                                    client_file_systems = val
                                        .split_whitespace()
                                        .map(|s| s.to_string())
                                        .collect::<Vec<String>>();
                                }
                                b"memberVolumes" => {
                                    member_volumes = val
                                        .split_whitespace()
                                        .map(|s| s.to_string())
                                        .collect::<Vec<String>>();
                                }
                                _ => {
                                    debug!(
                                        "unknown xml attribute: {} for PoolVolumeData",
                                        String::from_utf8_lossy(item.key)
                                    );
                                }
                            }
                        }
                        vol_type = VolumeType::Pool(PoolVolume {
                            client_file_systems,
                            member_volumes,
                        });
                    } else {
                        debug!("Unknown empty tag: {}", String::from_utf8_lossy(e.name()));
                    }
                }
                Ok(Event::End(e)) => {
                    if b"Volume" == e.name() {
                        volumes.push(Volume {
                            name: name.clone(),
                            vol_type: vol_type.clone(),
                            size,
                            client_volumes: client_volumes.clone(),
                            virtual_provisioning,
                            volume_id,
                            free_space: free_space.clone(),
                        });
                    }
                }
                Err(e) => {
                    return Err(StorageError::new(format!(
                        "invalid xml data  from server at position: {}: {:?}",
                        reader.buffer_position(),
                        e
                    )));
                }
                Ok(Event::Eof) => break,
                _ => (),
            }
            buf.clear();
        }
        Ok(Volumes { volumes })
    }
}

// Updated the new test file to pull the additional pool information from the VNX which includes pool name
#[test]
fn test_storage_pool_query_parser() {
    use std::fs::File;
    use std::io::Read;

    let data = {
        let mut s = String::new();
        let mut f = File::open("tests/vnx/storage_pool2_query.xml").unwrap();
        f.read_to_string(&mut s).unwrap();
        s
    };
    let res = StoragePools::from_xml(&data).unwrap();
    println!("result: {:#?}", res);
    let _ = res.into_point(None, true);
}

#[derive(Debug)]
pub struct StoragePools {
    pub storage_pools: Vec<StoragePool>,
}

#[derive(Debug, Default)]
pub struct StoragePool {
    pub movers: Vec<String>,
    pub member_volumes: Vec<String>,
    pub name: String,
    pub description: String,
    pub size: u64,
    pub used_size: u64,
    pub auto_size: u64,
    pub stripe_count: u16,
    pub stripe_size: u16,
    pub pool: String,
    pub template_pool: String,
    pub data_service_policies: HashMap<String, String>,
    pub virtual_provisioning: bool,
    pub is_homogeneous: bool,
}

impl IntoPoint for StoragePool {
    fn into_point(&self, name: Option<&str>, is_time_series: bool) -> Vec<TsPoint> {
        let mut p = TsPoint::new(name.unwrap_or("pool"), is_time_series);
        p.add_tag("pool", TsValue::String(self.pool.clone()));
        /* get serial number from description. Assuming this is last token */
        let mut serial_number = self
            .description
            .split_whitespace()
            .last()
            .unwrap_or("Unknown")
            .to_string();
        /* Assuming starts with APM always */
        if !serial_number.starts_with("APM") {
            serial_number = "Unknown".to_string();
        }
        p.add_field("name", TsValue::String(self.name.clone()));
        p.add_field("serial_number", TsValue::String(serial_number));
        p.add_field("size", TsValue::Long(self.size));
        p.add_field("used_size", TsValue::Long(self.used_size));
        p.add_field("auto_size", TsValue::Long(self.auto_size));
        p.add_field("stripe_count", TsValue::Short(self.stripe_count));
        p.add_field("stripe_size", TsValue::Short(self.stripe_size));

        for (key, value) in &self.data_service_policies {
            p.add_tag(key, TsValue::String(value.clone()));
        }
        vec![p]
    }
}

// Collecting the new information to include the pool name and pool ID and for VNXs where there are multiple pools
impl IntoPoint for StoragePools {
    fn into_point(&self, name: Option<&str>, is_time_series: bool) -> Vec<TsPoint> {
        let mut points: Vec<TsPoint> = Vec::new();
        for pool in &self.storage_pools {
            points.extend(pool.into_point(name, is_time_series));
        }
        points
    }
}

<<<<<<< HEAD

=======
>>>>>>> b55e5bb5
impl FromXml for StoragePools {
    fn from_xml(data: &str) -> MetricsResult<Self> {
        let mut reader = Reader::from_str(data);
        reader.trim_text(true);
        let mut buf = Vec::new();
        let mut storage_pools = Vec::new();
        let mut storage_pool = StoragePool::default();

        loop {
            match reader.read_event(&mut buf) {
                Ok(Event::Start(ref e)) => {
                    // Clear any residual variable information from the loop in the case of multiple pools on a VNX
                    storage_pool = StoragePool::default();
                    if b"StoragePool" == e.name() {
                        // Grab attributes
                        for a in e.attributes() {
                            let item = a?;
                            let val = String::from_utf8_lossy(&item.value);
                            match item.key {
                                b"movers" => {
                                    storage_pool.movers = val
                                        .split_whitespace()
                                        .map(|s| s.to_string())
                                        .collect::<Vec<String>>();
                                }
                                b"memberVolumes" => {
                                    storage_pool.member_volumes = val
                                        .split_whitespace()
                                        .map(|s| s.to_string())
                                        .collect::<Vec<String>>();
                                }
                                b"name" => {
                                    storage_pool.name = val.to_string();
                                }
                                b"description" => {
                                    storage_pool.description = val.to_string();
                                }
                                b"size" => {
                                    storage_pool.size = u64::from_str(&val)?;
                                }
                                b"usedSize" => {
                                    storage_pool.used_size = u64::from_str(&val)?;
                                }
                                b"autoSize" => {
                                    storage_pool.auto_size = u64::from_str(&val)?;
                                }
                                b"stripeCount" => {
                                    storage_pool.stripe_count = u16::from_str(&val)?;
                                }
                                b"stripeSize" => {
                                    storage_pool.stripe_size = u16::from_str(&val)?;
                                }
                                b"pool" => {
                                    storage_pool.pool = val.to_string();
                                }
                                b"templatePool" => {
                                    storage_pool.template_pool = val.to_string();
                                }
                                b"dataServicePolicies" => {
                                    storage_pool.data_service_policies =
                                        parse_data_services_policies(&val)?;
                                }
                                b"isHomogeneous" => {
                                    storage_pool.is_homogeneous = bool::from_str(&val)?;
                                }
                                b"virtualProvisioning" => {
                                    storage_pool.virtual_provisioning = bool::from_str(&val)?;
                                }
                                _ => {
                                    debug!(
                                        "unknown xml attribute: {} for StoragePool",
                                        String::from_utf8_lossy(item.key)
                                    );
                                }
                            };
                        }
                    }
                }
                Ok(Event::Empty(_e)) => {}
                Err(e) => {
                    return Err(StorageError::new(format!(
                        "invalid xml data  from server at position: {}: {:?}",
                        reader.buffer_position(),
                        e
                    )));
                }
                Ok(Event::End(e)) => {
                    if b"StoragePool" == e.name() {
                        storage_pools.push(storage_pool);
                        // Clear any residual variable information from the loop in the case of multiple pools on a VNX
                        storage_pool = StoragePool::default();
                    }
                }
                Ok(Event::Eof) => break,
                _ => (),
            }
            buf.clear();
        }
        Ok(StoragePools { storage_pools })
    }
}

#[test]
fn test_xml_reader() {
    let data = r#"<ResponsePacket xmlns=\"http://www.emc.com/schemas/celerra/xml_api\">\n
        <Response>\n
            <QueryStatus maxSeverity="ok"/>\n
            <StoragePool movers="1 2 3" memberVolumes="268 279 286 292 295 298 664 748 757 1273 1280 1287 1334 1717 1732 1886 1887 1888 2015 4010 4165 4324 4327 4390 4396 4409 4416 4423 4474 5427 5440 5688 5885 5888 5915 5918 5921 5924 5943 5946 5994 5997 6004 6114 6126 6134 6153 6160 6163 6208 6215 6250 6253 6435 6498 6522 6840 6949 6956 8532 8604 8765 8772 8843 8854 8894 8897 9124 9157 9181 9310 9313 9316 9433 9534 9655 9658 9661 9690 10027 10056 10059" storageSystems="1" name="Pool 0" description="Mapped Pool Pool 0 on APM00121300890" mayContainSlicesDefault="true" diskType="Mixed" size="214957916" usedSize="93945439" autoSize="214957916" virtualProvisioning="false" isHomogeneous="true" dataServicePolicies="Thin=No,Compressed=No,Mirrored=No,Tiering policy=Auto-Tier/Highest Available Tier" templatePool="44" stripeCount="5" stripeSize="256" pool="44">\n            
                <SystemStoragePoolData dynamic="true" greedy="true" potentialAdditionalSize="0" isBackendPool="true"/>\n
            </StoragePool>\n
        </Response>\n
    </ResponsePacket>"#;
    let result = StoragePools::from_xml(&data);

    println!("Result: {:?}", result);
}

fn login_request(
    client: &reqwest::Client,
    config: &VnxConfig,
    cookie_jar: &mut CookieJar,
) -> MetricsResult<()> {
    let mut params = HashMap::new();
    params.insert("user", config.user.clone());
    params.insert("password", config.password.clone());
    params.insert("Login", "Login".into());

    let s = client
        .post(&format!("https://{}/Login", config.endpoint))
        .form(&params)
        .send()?
        .error_for_status()?;

    // From here we should get back a cookie
    match s.headers().get(SET_COOKIE) {
        Some(cookie) => {
            debug!("cookie: {:?}", cookie);
            let parsed = Cookie::parse(cookie.to_str()?.to_owned())?;
            cookie_jar.add(parsed);
            Ok(())
        }
        None => Err(StorageError::new(
            "Server responded 200 OK but cookie not set.  Cannot proceed further".into(),
        )),
    }
}

pub struct Vnx {
    client: reqwest::Client,
    config: VnxConfig,
    cookie_jar: CookieJar,
}

impl Drop for Vnx {
    fn drop(&mut self) {
        if let Err(e) = self.logout_request() {
            error!("Vnx logout request failed: {}", e);
        }
    }
}

impl Vnx {
    pub fn new(client: &reqwest::Client, config: VnxConfig) -> MetricsResult<Self> {
        let mut cookie_jar = CookieJar::new();
        login_request(client, &config, &mut cookie_jar)?;
        Ok(Vnx {
            client: client.clone(),
            config,
            cookie_jar,
        })
    }

    pub fn logout_request(&self) -> MetricsResult<()> {
        let mut headers = HeaderMap::new();
        headers.insert(CONTENT_LENGTH, HeaderValue::from_str("0")?);
        headers.insert(CONTENT_TYPE, HeaderValue::from_str("application/xml")?);

        match self.cookie_jar.get("Ticket") {
            Some(t) => {
                let cookie = format!(
                    "{}={}; path={}",
                    t.name(),
                    t.value(),
                    t.path().unwrap_or("/")
                );
                headers.insert(COOKIE, HeaderValue::from_str(&cookie)?);
            }
            None => {
                return Err(StorageError::new(
                    "Unable to find Ticket cookie from vnx server".into(),
                ));
            }
        };

        match self.cookie_jar.get("JSESSIONID") {
            Some(t) => {
                headers.insert(
                    HeaderName::from_str("CelerraConnector-Sess")?,
                    HeaderValue::from_str(t.value())?,
                );
            }
            None => {
                return Err(StorageError::new(
                    "Unable to find JSESSIONID cookie from vnx server".into(),
                ));
            }
        };
        headers.insert("CelerraConnector-Ctl", HeaderValue::from_str("DISCONNECT")?);

        self.client
            .post(&format!(
                "https://{}/servlets/CelerraManagementServices",
                self.config.endpoint
            ))
            .headers(headers)
            .body("")
            .send()?
            .error_for_status()?;
        Ok(())
    }

    fn api_request<T>(&mut self, req: Vec<u8>) -> MetricsResult<T>
    where
        T: FromXml,
    {
        let mut headers = HeaderMap::new();

        // Set the ticket ID
        let ticket_cookie = match self.cookie_jar.get("Ticket") {
            Some(t) => {
                format!(
                    "{}={}; path={}",
                    t.name(),
                    t.value(),
                    t.path().unwrap_or("/")
                )
                //headers.set_raw("Cookie", ticket_cookie);
            }
            None => {
                return Err(StorageError::new(
                    "Unable to find Ticket cookie from vnx server".into(),
                ));
            }
        };

        // Set the Session ID if available
        match self.cookie_jar.get("JSESSIONID") {
            Some(t) => {
                let session_cookie = format!(
                    "{}; {}={}; path={}; $Secure;",
                    ticket_cookie,
                    t.name(),
                    t.value(),
                    t.path().unwrap_or("/"),
                );
                debug!("session cookie: {}", session_cookie);
                headers.insert(
                    HeaderName::from_str("Cookie")?,
                    HeaderValue::from_str(&session_cookie)?,
                );
                headers.insert(
                    HeaderName::from_str("CelerraConnector-Sess")?,
                    HeaderValue::from_str(t.value())?,
                );
                debug!("headers: {:?}", headers);
            }
            None => {
                headers.insert(COOKIE, HeaderValue::from_str(&ticket_cookie)?);
            }
        };

        let mut s = self
            .client
            .post(&format!(
                "https://{}/servlets/CelerraManagementServices",
                self.config.endpoint
            ))
            .body(req)
            .headers(headers)
            .send()?
            .error_for_status()?;

        // From here we should get back a JSESSIONID cookie
        if let Some(cookie) = s.headers().get(SET_COOKIE) {
            debug!("cookie: {:?}", cookie);
            let parsed = Cookie::parse(cookie.to_str()?.to_owned())?;
            self.cookie_jar.add(parsed);
        };

        let data = s.text()?;
        debug!("api_request response: {}", data);
        let res = T::from_xml(&data)?;

        Ok(res)
    }

    pub fn mover_network_stats_request(&mut self, mover_id: &str) -> MetricsResult<Vec<TsPoint>> {
        self.mover_stats_request::<NetworkAllSample>(mover_id, &MoverStatsRequest::Network)
    }

    pub fn mover_cifs_stats_request(&mut self, mover_id: &str) -> MetricsResult<Vec<TsPoint>> {
        self.mover_stats_request::<CifsAllSample>(mover_id, &MoverStatsRequest::Cifs)
    }

    pub fn mover_resource_stats_request(&mut self, mover_id: &str) -> MetricsResult<Vec<TsPoint>> {
        self.mover_stats_request::<ResourceUsageSample>(mover_id, &MoverStatsRequest::ResourceUsage)
    }

    pub fn mover_nfs_stats_request(&mut self, mover_id: &str) -> MetricsResult<Vec<TsPoint>> {
        self.mover_stats_request::<NfsAllSample>(mover_id, &MoverStatsRequest::Nfs)
    }

    // Helper function
    fn mover_stats_request<T>(
        &mut self,
        mover_id: &str,
        req_type: &MoverStatsRequest,
    ) -> MetricsResult<Vec<TsPoint>>
    where
        T: FromXml + IntoPoint,
    {
        let mut output: Vec<u8> = Vec::new();
        let req_type_str = req_type.to_string();
        {
            let mut writer = EventWriter::new(&mut output);
            begin_query_stats_request(&mut writer)?;
            let e = XmlEvent::start_element("MoverStats")
                .attr("mover", mover_id)
                .attr("statsSet", &req_type_str);
            writer.write(e)?;
            end_element(&mut writer, "MoverStats")?;
            end_query_stats_request(&mut writer)?;
        }
        let res: T = self.api_request(output)?;
        Ok(res.into_point(None, true))
    }

    /*
    pub fn volume_stats_request(
        client: &Client,
        config: &VnxConfig,
        cookie_jar: &CookieJar,
    ) -> MetricsResult<Vec<Point>> {
        let p: Vec<Point> = Vec::new();
        let mut output: Vec<u8> = Vec::new();
        {
            let mut writer = EventWriter::new(&mut output);
            begin_query_stats_request(&mut writer)?;
            start_element(&mut writer, "VolumeStats", None, None)?;
            end_element(&mut writer, "VolumeStats")?;
            end_query_stats_request(&mut writer)?;
        }
        let res: Volumes = api_request(&client, &config, output, &cookie_jar)?;
        Ok(p)
    }

    pub fn volume_query_request(
        client: &Client,
        config: &VnxConfig,
        cookie_jar: &CookieJar,
    ) -> MetricsResult<Vec<Point>> {
        let p: Vec<Point> = Vec::new();
        let mut output: Vec<u8> = Vec::new();
        {
            let mut writer = EventWriter::new(&mut output);
            begin_query_request(&mut writer)?;
            start_element(&mut writer, "VolumeQueryParams", None, None)?;
            end_element(&mut writer, "VolumeQueryParams")?;
            end_query_request(&mut writer)?;
        }
        let res: Volumes = api_request(&client, &config, output, &cookie_jar)?;
        Ok(p)
    }
    */

    pub fn storage_pool_query_request(&mut self) -> MetricsResult<StoragePools> {
        let mut output: Vec<u8> = Vec::new();
        {
            let mut writer = EventWriter::new(&mut output);
            begin_query_request(&mut writer)?;
            start_element(&mut writer, "StoragePoolQueryParams", None, None)?;
            end_element(&mut writer, "StoragePoolQueryParams")?;
            end_query_request(&mut writer)?;
        }
        let res: StoragePools = self.api_request(output)?;
        Ok(res)
    }

    pub fn disk_info_request(&mut self, mover_id: &str) -> MetricsResult<Vec<TsPoint>> {
        let mut output: Vec<u8> = Vec::new();
        {
            let mut writer = EventWriter::new(&mut output);
            let e = XmlEvent::start_element("RequestPacket")
                .default_ns("http://www.emc.com/schemas/celerra/xml_api")
                .attr("apiVersion", "V1_1");
            writer.write(e)?;
            start_element(&mut writer, "RequestEx", None, None)?;
            start_element(&mut writer, "Query", None, None)?;
            let e = XmlEvent::start_element("ClariionDiskQueryParams").attr("clariion", mover_id);
            writer.write(e)?;
            end_element(&mut writer, "ClariionDiskQueryParams")?;
            end_element(&mut writer, "Query")?;
            end_element(&mut writer, "RequestEx")?;
            end_element(&mut writer, "RequestPacket")?;
        }
        debug!("{}", String::from_utf8_lossy(&output));
        let res: DiskInfo = self.api_request(output)?;
        Ok(res.into_point(Some("vnx_disk_info"), true))
    }

    pub fn cifs_server_request(&mut self) -> MetricsResult<Vec<TsPoint>> {
        let mut output: Vec<u8> = Vec::new();

        {
            let mut writer = EventWriter::new(&mut output);
            begin_query_request(&mut writer)?;
            start_element(&mut writer, "CifsServerQueryParams", None, None)?;
            end_element(&mut writer, "CifsServerQueryParams")?;
            end_query_request(&mut writer)?;
        }

        let res: CifsServers = self.api_request(output)?;
        Ok(res.into_point(Some("vnx_cifs_servers"), false))
    }

    pub fn filesystem_capacity_request(&mut self) -> MetricsResult<Vec<TsPoint>> {
        let mut output: Vec<u8> = Vec::new();
        {
            let mut writer = EventWriter::new(&mut output);
            begin_query_request(&mut writer)?;
            start_element(&mut writer, "FileSystemQueryParams", None, None)?;
            let e = XmlEvent::start_element("AspectSelection")
                .attr("fileSystems", "true")
                .attr("fileSystemCapacityInfos", "true");
            writer.write(e)?;
            end_element(&mut writer, "AspectSelection")?;
            end_element(&mut writer, "FileSystemQueryParams")?;
            end_query_request(&mut writer)?;
        }
        let res: FileSystemCapacities = self.api_request(output)?;
        Ok(res.into_point(Some("vnx_filesystem_capacity"), true))
    }

    pub fn filesystem_usage_request(&mut self) -> MetricsResult<Vec<TsPoint>> {
        let mut output: Vec<u8> = Vec::new();
        {
            let mut writer = EventWriter::new(&mut output);
            begin_query_stats_request(&mut writer)?;
            start_element(&mut writer, "FileSystemUsage", None, None)?;
            end_element(&mut writer, "FileSystemUsage")?;
            end_query_stats_request(&mut writer)?;
        }
        let res: FilesystemUsage = self.api_request(output)?;
        Ok(res.into_point(None, true))
    }

    /// A VNX mount is identified by the Data Mover ID and the mount path
    /// (This is a directory where the file system is mounted. In VNX terminology
    /// it is called the mount point.) in the root file system of the mover or VDM.
    /// A mount export is identified by the Data Mover or VDM on which the file
    /// system is mounted and the mount path.
    pub fn mount_listing_request(&mut self, t: DateTime<Utc>) -> MetricsResult<Vec<TsPoint>> {
        let mut output: Vec<u8> = Vec::new();
        // Create the XML request object to send to the VNX
        {
            let mut writer = EventWriter::new(&mut output);
            begin_query_request(&mut writer)?;
            start_element(&mut writer, "MountQueryParams", None, None)?;
            end_element(&mut writer, "MountQueryParams")?;
            end_query_request(&mut writer)?;
        }
        // Request the mount info from the VNX
        let res = self.api_request::<Mounts>(output)?;

        let points = res.into_point(Some("vnx_mounts"), false);
        Ok(points)
    }

    /// Reads an XML file to parse which servers mounted the shares
    /// The XML file is a dump created by the cli commands run on the
    /// control array and exported onto the local system.
    /// This alternative has been choosen because vnx APIs
    /// donot expose this information. With Unity, it may be available via REST.
    pub fn get_nfs_share_mounts(
        &mut self,
        t: DateTime<Utc>,
        dump_path: &Path,
    ) -> MetricsResult<Vec<TsPoint>> {
        // Check if given path points to a valid file and if non-empty
        let metadata = dump_path.metadata()?;
        if !metadata.is_file() || metadata.len() == 0 {
            return Err(StorageError::new(format!(
                "{} is neither not a file or is empty",
                dump_path.display()
            )));
        }
        let data = {
            let mut s = String::new();
            let mut f = File::open(dump_path)?;
            f.read_to_string(&mut s)?;
            s
        };
        let res = NfsMountedShares::from_str(&data)?;
        let points = res.into_point(Some("vnx_mounted_shares"), false);
        Ok(points)
    }
}

fn begin_query_request<W: Write>(w: &mut EventWriter<W>) -> MetricsResult<()> {
    start_request(w)?;
    start_element(w, "Request", None, None)?;
    start_element(w, "Query", None, None)?;
    Ok(())
}

fn end_query_request<W: Write>(w: &mut EventWriter<W>) -> MetricsResult<()> {
    end_element(w, "Query")?;
    end_element(w, "Request")?;
    end_element(w, "RequestPacket")?;
    Ok(())
}

fn begin_query_stats_request<W: Write>(w: &mut EventWriter<W>) -> MetricsResult<()> {
    start_request(w)?;
    start_element(w, "Request", None, None)?;
    start_element(w, "QueryStats", None, None)?;
    Ok(())
}

fn end_query_stats_request<W: Write>(w: &mut EventWriter<W>) -> MetricsResult<()> {
    end_element(w, "QueryStats")?;
    end_element(w, "Request")?;
    end_element(w, "RequestPacket")?;
    Ok(())
}

fn start_request<W: Write>(w: &mut EventWriter<W>) -> MetricsResult<()> {
    let e = XmlEvent::start_element("RequestPacket")
        .default_ns("http://www.emc.com/schemas/celerra/xml_api");
    w.write(e)?;
    Ok(())
}

fn start_element<W: Write>(
    w: &mut EventWriter<W>,
    element_name: &str,
    name: Option<&str>,
    element_type: Option<&str>,
) -> MetricsResult<()> {
    let e = match (name, element_type) {
<<<<<<< HEAD
        (Some(n), Some(e_type)) => {
            XmlEvent::start_element(element_name)
            .attr("name", n)
            .attr("type", e_type)
        },
        (Some(n), None) => {
            XmlEvent::start_element(element_name).attr("name", n)
        }
        (None, Some(e_type)) => {
            XmlEvent::start_element(element_name).attr("type", e_type)
        }
        _ => {
            XmlEvent::start_element(element_name)
        }
=======
        (Some(n), Some(e_type)) => XmlEvent::start_element(element_name)
            .attr("name", n)
            .attr("type", e_type),
        (Some(n), None) => XmlEvent::start_element(element_name).attr("name", n),
        (None, Some(e_type)) => XmlEvent::start_element(element_name).attr("type", e_type),
        _ => XmlEvent::start_element(element_name),
>>>>>>> b55e5bb5
    };
    w.write(e)?;
    Ok(())
}

fn end_element<W: Write>(w: &mut EventWriter<W>, name: &str) -> MetricsResult<()> {
    let e = XmlEvent::end_element().name(name);
    w.write(e)?;
    Ok(())
}<|MERGE_RESOLUTION|>--- conflicted
+++ resolved
@@ -2306,10 +2306,6 @@
     }
 }
 
-<<<<<<< HEAD
-
-=======
->>>>>>> b55e5bb5
 impl FromXml for StoragePools {
     fn from_xml(data: &str) -> MetricsResult<Self> {
         let mut reader = Reader::from_str(data);
@@ -2860,29 +2856,12 @@
     element_type: Option<&str>,
 ) -> MetricsResult<()> {
     let e = match (name, element_type) {
-<<<<<<< HEAD
-        (Some(n), Some(e_type)) => {
-            XmlEvent::start_element(element_name)
-            .attr("name", n)
-            .attr("type", e_type)
-        },
-        (Some(n), None) => {
-            XmlEvent::start_element(element_name).attr("name", n)
-        }
-        (None, Some(e_type)) => {
-            XmlEvent::start_element(element_name).attr("type", e_type)
-        }
-        _ => {
-            XmlEvent::start_element(element_name)
-        }
-=======
         (Some(n), Some(e_type)) => XmlEvent::start_element(element_name)
             .attr("name", n)
             .attr("type", e_type),
         (Some(n), None) => XmlEvent::start_element(element_name).attr("name", n),
         (None, Some(e_type)) => XmlEvent::start_element(element_name).attr("type", e_type),
         _ => XmlEvent::start_element(element_name),
->>>>>>> b55e5bb5
     };
     w.write(e)?;
     Ok(())
