--- conflicted
+++ resolved
@@ -143,14 +143,7 @@
                 .into_iter()
                 // Tag each port with ldev_id
                 .map(|mut point| {
-<<<<<<< HEAD
-                    point.add_tag(
-                        "ldev_id",
-                        TsValue::String(convert_to_base16(self.ldev_id)),
-                    );
-=======
                     point.add_tag("ldev_id", TsValue::String(convert_to_base16(self.ldev_id)));
->>>>>>> b55e5bb5
                     point
                 })
                 .collect();
